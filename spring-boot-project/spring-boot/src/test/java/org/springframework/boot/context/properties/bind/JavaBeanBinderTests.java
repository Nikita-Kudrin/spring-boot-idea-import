--- conflicted
+++ resolved
@@ -541,24 +541,6 @@
 		assertThat(bean.getProperty()).isEqualTo("test");
 	}
 
-<<<<<<< HEAD
-	@Test // gh-23007
-	void bindWhenBeanWithGetSetIsMethodsFoundUsesGetterThatMatchesSetter() {
-		MockConfigurationPropertySource source = new MockConfigurationPropertySource();
-		source.put("test.names", "spring,boot");
-		this.sources.add(source);
-		JavaBeanWithGetSetIs bean = this.binder.bind("test", Bindable.of(JavaBeanWithGetSetIs.class)).get();
-		assertThat(bean.getNames()).containsExactly("spring", "boot");
-	}
-
-	@Test // gh-23007
-	void bindWhenBeanWithGetIsMethodsFoundDoesNotUseIsGetter() {
-		MockConfigurationPropertySource source = new MockConfigurationPropertySource();
-		source.put("test.names", "spring,boot");
-		this.sources.add(source);
-		JavaBeanWithGetIs bean = this.binder.bind("test", Bindable.of(JavaBeanWithGetIs.class)).get();
-		assertThat(bean.getNames()).containsExactly("spring", "boot");
-=======
 	@Test
 	void bindUsesConsistentPropertyOrder() {
 		MockConfigurationPropertySource source = new MockConfigurationPropertySource();
@@ -570,7 +552,24 @@
 		assertThat(bean.getAlpha()).isEqualTo(0);
 		assertThat(bean.getBeta()).isEqualTo(1);
 		assertThat(bean.getGamma()).isEqualTo(2);
->>>>>>> 0bfa9cf1
+	}
+
+	@Test // gh-23007
+	void bindWhenBeanWithGetSetIsMethodsFoundUsesGetterThatMatchesSetter() {
+		MockConfigurationPropertySource source = new MockConfigurationPropertySource();
+		source.put("test.names", "spring,boot");
+		this.sources.add(source);
+		JavaBeanWithGetSetIs bean = this.binder.bind("test", Bindable.of(JavaBeanWithGetSetIs.class)).get();
+		assertThat(bean.getNames()).containsExactly("spring", "boot");
+	}
+
+	@Test // gh-23007
+	void bindWhenBeanWithGetIsMethodsFoundDoesNotUseIsGetter() {
+		MockConfigurationPropertySource source = new MockConfigurationPropertySource();
+		source.put("test.names", "spring,boot");
+		this.sources.add(source);
+		JavaBeanWithGetIs bean = this.binder.bind("test", Bindable.of(JavaBeanWithGetIs.class)).get();
+		assertThat(bean.getNames()).containsExactly("spring", "boot");
 	}
 
 	static class ExampleValueBean {
@@ -1069,7 +1068,6 @@
 
 	}
 
-<<<<<<< HEAD
 	static class JavaBeanWithGetSetIs {
 
 		private List<String> names = new ArrayList<>();
@@ -1098,7 +1096,10 @@
 
 		List<String> getNames() {
 			return this.names;
-=======
+		}
+
+	}
+
 	static class PropertyOrderBean {
 
 		static AtomicInteger atomic = new AtomicInteger();
@@ -1131,7 +1132,6 @@
 
 		void setGamma(int gamma) {
 			this.gamma = gamma + atomic.getAndIncrement();
->>>>>>> 0bfa9cf1
 		}
 
 	}

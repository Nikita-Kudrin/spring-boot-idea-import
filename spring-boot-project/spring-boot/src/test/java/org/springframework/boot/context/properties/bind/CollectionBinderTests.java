--- conflicted
+++ resolved
@@ -119,31 +119,15 @@
 		source.put("foo[1]", "1");
 		source.put("foo[3]", "3");
 		this.sources.add(source);
-<<<<<<< HEAD
-		assertThatExceptionOfType(BindException.class)
-				.isThrownBy(() -> this.binder.bind("foo", INTEGER_LIST))
+		assertThatExceptionOfType(BindException.class).isThrownBy(() -> this.binder.bind("foo", INTEGER_LIST))
 				.satisfies((ex) -> {
-					Set<ConfigurationProperty> unbound = ((UnboundConfigurationPropertiesException) ex
-							.getCause()).getUnboundProperties();
+					Set<ConfigurationProperty> unbound = ((UnboundConfigurationPropertiesException) ex.getCause())
+							.getUnboundProperties();
 					assertThat(unbound).hasSize(1);
 					ConfigurationProperty property = unbound.iterator().next();
 					assertThat(property.getName().toString()).isEqualTo("foo[3]");
 					assertThat(property.getValue()).isEqualTo("3");
 				});
-=======
-		try {
-			this.binder.bind("foo", INTEGER_LIST);
-			fail("No exception thrown");
-		}
-		catch (BindException ex) {
-			Set<ConfigurationProperty> unbound = ((UnboundConfigurationPropertiesException) ex.getCause())
-					.getUnboundProperties();
-			assertThat(unbound).hasSize(1);
-			ConfigurationProperty property = unbound.iterator().next();
-			assertThat(property.getName().toString()).isEqualTo("foo[3]");
-			assertThat(property.getValue()).isEqualTo("3");
-		}
->>>>>>> c6c139d9
 	}
 
 	@Test
@@ -153,32 +137,16 @@
 		source.put("foo[1].value", "2");
 		source.put("foo[4].value", "4");
 		this.sources.add(source);
-<<<<<<< HEAD
 		Bindable<List<JavaBean>> target = Bindable.listOf(JavaBean.class);
-		assertThatExceptionOfType(BindException.class)
-				.isThrownBy(() -> this.binder.bind("foo", target)).satisfies((ex) -> {
-					Set<ConfigurationProperty> unbound = ((UnboundConfigurationPropertiesException) ex
-							.getCause()).getUnboundProperties();
+		assertThatExceptionOfType(BindException.class).isThrownBy(() -> this.binder.bind("foo", target))
+				.satisfies((ex) -> {
+					Set<ConfigurationProperty> unbound = ((UnboundConfigurationPropertiesException) ex.getCause())
+							.getUnboundProperties();
 					assertThat(unbound).hasSize(1);
 					ConfigurationProperty property = unbound.iterator().next();
 					assertThat(property.getName().toString()).isEqualTo("foo[4].value");
 					assertThat(property.getValue()).isEqualTo("4");
 				});
-=======
-		try {
-			Bindable<List<JavaBean>> target = Bindable.listOf(JavaBean.class);
-			this.binder.bind("foo", target);
-			fail("No exception thrown");
-		}
-		catch (BindException ex) {
-			Set<ConfigurationProperty> unbound = ((UnboundConfigurationPropertiesException) ex.getCause())
-					.getUnboundProperties();
-			assertThat(unbound).hasSize(1);
-			ConfigurationProperty property = unbound.iterator().next();
-			assertThat(property.getName().toString()).isEqualTo("foo[4].value");
-			assertThat(property.getValue()).isEqualTo("4");
-		}
->>>>>>> c6c139d9
 	}
 
 	@Test
@@ -463,10 +431,8 @@
 		MockConfigurationPropertySource source = new MockConfigurationPropertySource();
 		source.put("foo.values[0]", "foo-bar,bar-baz");
 		this.sources.add(source);
-		BeanWithEnumSetCollection result = this.binder
-				.bind("foo", Bindable.of(BeanWithEnumSetCollection.class)).get();
-		assertThat(result.getValues().get(0)).containsExactly(ExampleEnum.FOO_BAR,
-				ExampleEnum.BAR_BAZ);
+		BeanWithEnumSetCollection result = this.binder.bind("foo", Bindable.of(BeanWithEnumSetCollection.class)).get();
+		assertThat(result.getValues().get(0)).containsExactly(ExampleEnum.FOO_BAR, ExampleEnum.BAR_BAZ);
 	}
 
 	public static class ExampleCollectionBean {

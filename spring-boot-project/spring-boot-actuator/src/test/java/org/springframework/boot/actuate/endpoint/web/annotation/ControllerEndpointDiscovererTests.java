/*
 * Copyright 2012-2019 the original author or authors.
 *
 * Licensed under the Apache License, Version 2.0 (the "License");
 * you may not use this file except in compliance with the License.
 * You may obtain a copy of the License at
 *
 *      https://www.apache.org/licenses/LICENSE-2.0
 *
 * Unless required by applicable law or agreed to in writing, software
 * distributed under the License is distributed on an "AS IS" BASIS,
 * WITHOUT WARRANTIES OR CONDITIONS OF ANY KIND, either express or implied.
 * See the License for the specific language governing permissions and
 * limitations under the License.
 */

package org.springframework.boot.actuate.endpoint.web.annotation;

import java.util.Collection;
import java.util.Collections;
import java.util.List;
import java.util.function.Consumer;
import java.util.stream.Collectors;

import org.junit.Test;

import org.springframework.boot.actuate.endpoint.EndpointId;
import org.springframework.boot.actuate.endpoint.ExposableEndpoint;
import org.springframework.boot.actuate.endpoint.annotation.DiscoveredEndpoint;
import org.springframework.boot.actuate.endpoint.annotation.Endpoint;
import org.springframework.boot.actuate.endpoint.annotation.ReadOperation;
import org.springframework.boot.autoconfigure.AutoConfigurations;
import org.springframework.boot.autoconfigure.validation.ValidationAutoConfiguration;
import org.springframework.boot.test.context.assertj.AssertableApplicationContext;
import org.springframework.boot.test.context.runner.ApplicationContextRunner;
import org.springframework.boot.test.context.runner.ContextConsumer;
import org.springframework.context.annotation.Configuration;
import org.springframework.context.annotation.Import;
import org.springframework.validation.annotation.Validated;

import static org.assertj.core.api.Assertions.assertThat;
import static org.assertj.core.api.Assertions.assertThatExceptionOfType;

/**
 * Tests for {@link ControllerEndpointDiscoverer}.
 *
 * @author Phillip Webb
 * @author Stephane Nicoll
 */
public class ControllerEndpointDiscovererTests {

	private final ApplicationContextRunner contextRunner = new ApplicationContextRunner();

	@Test
	public void getEndpointsWhenNoEndpointBeansShouldReturnEmptyCollection() {
		this.contextRunner.withUserConfiguration(EmptyConfiguration.class)
				.run(assertDiscoverer((discoverer) -> assertThat(discoverer.getEndpoints()).isEmpty()));
	}

	@Test
	public void getEndpointsShouldIncludeControllerEndpoints() {
		this.contextRunner.withUserConfiguration(TestControllerEndpoint.class).run(assertDiscoverer((discoverer) -> {
			Collection<ExposableControllerEndpoint> endpoints = discoverer.getEndpoints();
			assertThat(endpoints).hasSize(1);
			ExposableControllerEndpoint endpoint = endpoints.iterator().next();
			assertThat(endpoint.getEndpointId()).isEqualTo(EndpointId.of("testcontroller"));
			assertThat(endpoint.getController()).isInstanceOf(TestControllerEndpoint.class);
			assertThat(endpoint).isInstanceOf(DiscoveredEndpoint.class);
		}));
	}

	@Test
	public void getEndpointsShouldDiscoverProxyControllerEndpoints() {
		this.contextRunner.withUserConfiguration(TestProxyControllerEndpoint.class)
				.withConfiguration(AutoConfigurations.of(ValidationAutoConfiguration.class))
				.run(assertDiscoverer((discoverer) -> {
					Collection<ExposableControllerEndpoint> endpoints = discoverer.getEndpoints();
					assertThat(endpoints).hasSize(1);
					ExposableControllerEndpoint endpoint = endpoints.iterator().next();
					assertThat(endpoint.getEndpointId()).isEqualTo(EndpointId.of("testcontroller"));
					assertThat(endpoint.getController()).isInstanceOf(TestProxyControllerEndpoint.class);
					assertThat(endpoint).isInstanceOf(DiscoveredEndpoint.class);
				}));
	}

	@Test
	public void getEndpointsShouldIncludeRestControllerEndpoints() {
		this.contextRunner.withUserConfiguration(TestRestControllerEndpoint.class)
				.run(assertDiscoverer((discoverer) -> {
					Collection<ExposableControllerEndpoint> endpoints = discoverer.getEndpoints();
					assertThat(endpoints).hasSize(1);
					ExposableControllerEndpoint endpoint = endpoints.iterator().next();
					assertThat(endpoint.getEndpointId()).isEqualTo(EndpointId.of("testrestcontroller"));
					assertThat(endpoint.getController()).isInstanceOf(TestRestControllerEndpoint.class);
				}));
	}

	@Test
	public void getEndpointsShouldDiscoverProxyRestControllerEndpoints() {
		this.contextRunner.withUserConfiguration(TestProxyRestControllerEndpoint.class)
				.withConfiguration(AutoConfigurations.of(ValidationAutoConfiguration.class))
				.run(assertDiscoverer((discoverer) -> {
					Collection<ExposableControllerEndpoint> endpoints = discoverer.getEndpoints();
					assertThat(endpoints).hasSize(1);
					ExposableControllerEndpoint endpoint = endpoints.iterator().next();
					assertThat(endpoint.getEndpointId()).isEqualTo(EndpointId.of("testrestcontroller"));
					assertThat(endpoint.getController()).isInstanceOf(TestProxyRestControllerEndpoint.class);
					assertThat(endpoint).isInstanceOf(DiscoveredEndpoint.class);
				}));
	}

	@Test
	public void getEndpointsShouldNotDiscoverRegularEndpoints() {
		this.contextRunner.withUserConfiguration(WithRegularEndpointConfiguration.class)
				.run(assertDiscoverer((discoverer) -> {
					Collection<ExposableControllerEndpoint> endpoints = discoverer.getEndpoints();
					List<EndpointId> ids = endpoints.stream().map(ExposableEndpoint::getEndpointId)
							.collect(Collectors.toList());
					assertThat(ids).containsOnly(EndpointId.of("testcontroller"), EndpointId.of("testrestcontroller"));
				}));
	}

	@Test
	public void getEndpointWhenEndpointHasOperationsShouldThrowException() {
		this.contextRunner.withUserConfiguration(TestControllerWithOperation.class)
<<<<<<< HEAD
				.run(assertDiscoverer((discoverer) -> assertThatExceptionOfType(
						IllegalStateException.class).isThrownBy(discoverer::getEndpoints)
								.withMessageContaining(
										"ControllerEndpoints must not declare operations")));
=======
				.run(assertDiscoverer((discoverer) -> {
					this.thrown.expect(IllegalStateException.class);
					this.thrown.expectMessage("ControllerEndpoints must not declare operations");
					discoverer.getEndpoints();
				}));
>>>>>>> c6c139d9
	}

	private ContextConsumer<AssertableApplicationContext> assertDiscoverer(
			Consumer<ControllerEndpointDiscoverer> consumer) {
		return (context) -> {
<<<<<<< HEAD
			ControllerEndpointDiscoverer discoverer = new ControllerEndpointDiscoverer(
					context, null, Collections.emptyList());
=======
			ControllerEndpointDiscoverer discoverer = new ControllerEndpointDiscoverer(context,
					PathMapper.useEndpointId(), Collections.emptyList());
>>>>>>> c6c139d9
			consumer.accept(discoverer);
		};
	}

	@Configuration
	static class EmptyConfiguration {

	}

	@Configuration
	@Import({ TestEndpoint.class, TestControllerEndpoint.class, TestRestControllerEndpoint.class })
	static class WithRegularEndpointConfiguration {

	}

	@ControllerEndpoint(id = "testcontroller")
	static class TestControllerEndpoint {

	}

	@ControllerEndpoint(id = "testcontroller")
	@Validated
	static class TestProxyControllerEndpoint {

	}

	@RestControllerEndpoint(id = "testrestcontroller")
	static class TestRestControllerEndpoint {

	}

	@RestControllerEndpoint(id = "testrestcontroller")
	@Validated
	static class TestProxyRestControllerEndpoint {

	}

	@Endpoint(id = "test")
	static class TestEndpoint {

	}

	@ControllerEndpoint(id = "testcontroller")
	static class TestControllerWithOperation {

		@ReadOperation
		public String read() {
			return "error";
		}

	}

}<|MERGE_RESOLUTION|>--- conflicted
+++ resolved
@@ -123,30 +123,16 @@
 	@Test
 	public void getEndpointWhenEndpointHasOperationsShouldThrowException() {
 		this.contextRunner.withUserConfiguration(TestControllerWithOperation.class)
-<<<<<<< HEAD
-				.run(assertDiscoverer((discoverer) -> assertThatExceptionOfType(
-						IllegalStateException.class).isThrownBy(discoverer::getEndpoints)
-								.withMessageContaining(
-										"ControllerEndpoints must not declare operations")));
-=======
-				.run(assertDiscoverer((discoverer) -> {
-					this.thrown.expect(IllegalStateException.class);
-					this.thrown.expectMessage("ControllerEndpoints must not declare operations");
-					discoverer.getEndpoints();
-				}));
->>>>>>> c6c139d9
+				.run(assertDiscoverer((discoverer) -> assertThatExceptionOfType(IllegalStateException.class)
+						.isThrownBy(discoverer::getEndpoints)
+						.withMessageContaining("ControllerEndpoints must not declare operations")));
 	}
 
 	private ContextConsumer<AssertableApplicationContext> assertDiscoverer(
 			Consumer<ControllerEndpointDiscoverer> consumer) {
 		return (context) -> {
-<<<<<<< HEAD
-			ControllerEndpointDiscoverer discoverer = new ControllerEndpointDiscoverer(
-					context, null, Collections.emptyList());
-=======
-			ControllerEndpointDiscoverer discoverer = new ControllerEndpointDiscoverer(context,
-					PathMapper.useEndpointId(), Collections.emptyList());
->>>>>>> c6c139d9
+			ControllerEndpointDiscoverer discoverer = new ControllerEndpointDiscoverer(context, null,
+					Collections.emptyList());
 			consumer.accept(discoverer);
 		};
 	}

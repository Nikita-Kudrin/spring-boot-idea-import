/*
 * Copyright 2012-2020 the original author or authors.
 *
 * Licensed under the Apache License, Version 2.0 (the "License");
 * you may not use this file except in compliance with the License.
 * You may obtain a copy of the License at
 *
 *      https://www.apache.org/licenses/LICENSE-2.0
 *
 * Unless required by applicable law or agreed to in writing, software
 * distributed under the License is distributed on an "AS IS" BASIS,
 * WITHOUT WARRANTIES OR CONDITIONS OF ANY KIND, either express or implied.
 * See the License for the specific language governing permissions and
 * limitations under the License.
 */

package org.springframework.boot.actuate.redis;

import org.springframework.boot.actuate.health.AbstractHealthIndicator;
import org.springframework.boot.actuate.health.Health;
import org.springframework.boot.actuate.health.HealthIndicator;
import org.springframework.data.redis.connection.ClusterInfo;
import org.springframework.data.redis.connection.RedisClusterConnection;
import org.springframework.data.redis.connection.RedisConnection;
import org.springframework.data.redis.connection.RedisConnectionFactory;
import org.springframework.data.redis.core.RedisConnectionUtils;
import org.springframework.util.Assert;

/**
 * Simple implementation of a {@link HealthIndicator} returning status information for
 * Redis data stores.
 *
 * @author Christian Dupuis
 * @author Richard Santana
 * @author Scott Frederick
 * @since 2.0.0
 */
public class RedisHealthIndicator extends AbstractHealthIndicator {

<<<<<<< HEAD
	static final String VERSION = "version";

	static final String CLUSTER_SIZE = "cluster_size";

	static final String SLOTS_UP = "slots_up";

	static final String SLOTS_FAIL = "slots_fail";

	static final String REDIS_VERSION = "redis_version";
=======
	private static final String REDIS_VERSION_PROPERTY = "redis_version";
>>>>>>> 187d3af7

	private final RedisConnectionFactory redisConnectionFactory;

	public RedisHealthIndicator(RedisConnectionFactory connectionFactory) {
		super("Redis health check failed");
		Assert.notNull(connectionFactory, "ConnectionFactory must not be null");
		this.redisConnectionFactory = connectionFactory;
	}

	@Override
	protected void doHealthCheck(Health.Builder builder) throws Exception {
		RedisConnection connection = RedisConnectionUtils.getConnection(this.redisConnectionFactory);
		try {
<<<<<<< HEAD
			if (connection instanceof RedisClusterConnection) {
				ClusterInfo clusterInfo = ((RedisClusterConnection) connection).clusterGetClusterInfo();
				builder.up().withDetail(CLUSTER_SIZE, clusterInfo.getClusterSize())
						.withDetail(SLOTS_UP, clusterInfo.getSlotsOk())
						.withDetail(SLOTS_FAIL, clusterInfo.getSlotsFail());
			}
			else {
				Properties info = connection.info();
				builder.up().withDetail(VERSION, info.getProperty(REDIS_VERSION));
			}
=======
			doHealthCheck(builder, connection);
>>>>>>> 187d3af7
		}
		finally {
			RedisConnectionUtils.releaseConnection(connection, this.redisConnectionFactory, false);
		}
	}

	private void doHealthCheck(Health.Builder builder, RedisConnection connection) {
		if (connection instanceof RedisClusterConnection) {
			ClusterInfo clusterInfo = ((RedisClusterConnection) connection).clusterGetClusterInfo();
			builder.up().withDetail("cluster_size", clusterInfo.getClusterSize())
					.withDetail("slots_up", clusterInfo.getSlotsOk())
					.withDetail("slots_fail", clusterInfo.getSlotsFail());
		}
		else {
			String version = connection.info().getProperty(REDIS_VERSION_PROPERTY);
			builder.up().withDetail("version", version);
		}
	}

}<|MERGE_RESOLUTION|>--- conflicted
+++ resolved
@@ -37,19 +37,7 @@
  */
 public class RedisHealthIndicator extends AbstractHealthIndicator {
 
-<<<<<<< HEAD
-	static final String VERSION = "version";
-
-	static final String CLUSTER_SIZE = "cluster_size";
-
-	static final String SLOTS_UP = "slots_up";
-
-	static final String SLOTS_FAIL = "slots_fail";
-
-	static final String REDIS_VERSION = "redis_version";
-=======
 	private static final String REDIS_VERSION_PROPERTY = "redis_version";
->>>>>>> 187d3af7
 
 	private final RedisConnectionFactory redisConnectionFactory;
 
@@ -63,20 +51,7 @@
 	protected void doHealthCheck(Health.Builder builder) throws Exception {
 		RedisConnection connection = RedisConnectionUtils.getConnection(this.redisConnectionFactory);
 		try {
-<<<<<<< HEAD
-			if (connection instanceof RedisClusterConnection) {
-				ClusterInfo clusterInfo = ((RedisClusterConnection) connection).clusterGetClusterInfo();
-				builder.up().withDetail(CLUSTER_SIZE, clusterInfo.getClusterSize())
-						.withDetail(SLOTS_UP, clusterInfo.getSlotsOk())
-						.withDetail(SLOTS_FAIL, clusterInfo.getSlotsFail());
-			}
-			else {
-				Properties info = connection.info();
-				builder.up().withDetail(VERSION, info.getProperty(REDIS_VERSION));
-			}
-=======
 			doHealthCheck(builder, connection);
->>>>>>> 187d3af7
 		}
 		finally {
 			RedisConnectionUtils.releaseConnection(connection, this.redisConnectionFactory, false);

/*
<<<<<<< HEAD
 * Copyright 2012-2018 the original author or authors.
=======
 * Copyright 2012-2019 the original author or authors.
>>>>>>> 24925c3d
 *
 * Licensed under the Apache License, Version 2.0 (the "License");
 * you may not use this file except in compliance with the License.
 * You may obtain a copy of the License at
 *
 *      https://www.apache.org/licenses/LICENSE-2.0
 *
 * Unless required by applicable law or agreed to in writing, software
 * distributed under the License is distributed on an "AS IS" BASIS,
 * WITHOUT WARRANTIES OR CONDITIONS OF ANY KIND, either express or implied.
 * See the License for the specific language governing permissions and
 * limitations under the License.
 */

package org.springframework.boot.actuate.autoconfigure.web.servlet;

import java.util.ArrayList;
import java.util.List;
import java.util.Optional;

import javax.servlet.http.HttpServletRequest;
import javax.servlet.http.HttpServletResponse;

import org.springframework.beans.factory.ListableBeanFactory;
import org.springframework.core.annotation.AnnotationAwareOrderComparator;
import org.springframework.web.servlet.HandlerAdapter;
import org.springframework.web.servlet.ModelAndView;

/**
 * Composite {@link HandlerAdapter}.
 *
 * @author Andy Wilkinson
 * @author Stephane Nicoll
 * @author Phillip Webb
 */
class CompositeHandlerAdapter implements HandlerAdapter {

	private final ListableBeanFactory beanFactory;

	private List<HandlerAdapter> adapters;

	CompositeHandlerAdapter(ListableBeanFactory beanFactory) {
		this.beanFactory = beanFactory;
	}

	@Override
	public boolean supports(Object handler) {
		return getAdapter(handler).isPresent();
	}

	@Override
	public ModelAndView handle(HttpServletRequest request, HttpServletResponse response, Object handler)
			throws Exception {
		Optional<HandlerAdapter> adapter = getAdapter(handler);
		if (adapter.isPresent()) {
			return adapter.get().handle(request, response, handler);
		}
		return null;
	}

	@Override
	public long getLastModified(HttpServletRequest request, Object handler) {
		Optional<HandlerAdapter> adapter = getAdapter(handler);
		return adapter
				.map((handlerAdapter) -> handlerAdapter.getLastModified(request, handler))
				.orElse(0L);
	}

	private Optional<HandlerAdapter> getAdapter(Object handler) {
		if (this.adapters == null) {
			this.adapters = extractAdapters();
		}
		return this.adapters.stream().filter((a) -> a.supports(handler)).findFirst();
	}

	private List<HandlerAdapter> extractAdapters() {
		List<HandlerAdapter> list = new ArrayList<>();
		list.addAll(this.beanFactory.getBeansOfType(HandlerAdapter.class).values());
		list.remove(this);
		AnnotationAwareOrderComparator.sort(list);
		return list;
	}

}<|MERGE_RESOLUTION|>--- conflicted
+++ resolved
@@ -1,9 +1,5 @@
 /*
-<<<<<<< HEAD
- * Copyright 2012-2018 the original author or authors.
-=======
  * Copyright 2012-2019 the original author or authors.
->>>>>>> 24925c3d
  *
  * Licensed under the Apache License, Version 2.0 (the "License");
  * you may not use this file except in compliance with the License.
@@ -67,9 +63,7 @@
 	@Override
 	public long getLastModified(HttpServletRequest request, Object handler) {
 		Optional<HandlerAdapter> adapter = getAdapter(handler);
-		return adapter
-				.map((handlerAdapter) -> handlerAdapter.getLastModified(request, handler))
-				.orElse(0L);
+		return adapter.map((handlerAdapter) -> handlerAdapter.getLastModified(request, handler)).orElse(0L);
 	}
 
 	private Optional<HandlerAdapter> getAdapter(Object handler) {

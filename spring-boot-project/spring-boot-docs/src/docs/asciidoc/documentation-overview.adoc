[[boot-documentation]]
= Spring Boot Documentation
include::attributes.adoc[]

This section provides a brief overview of Spring Boot reference documentation.
It serves as a map for the rest of the document.



[[boot-documentation-about]]
== About the Documentation
The Spring Boot reference guide is available as:

* {spring-boot-docs}/html/[Multi-page HTML]
* {spring-boot-docs}/htmlsingle/[Single page HTML]
* {spring-boot-docs}/pdf/spring-boot-reference.pdf[PDF]

The latest copy is available at {spring-boot-current-docs}.

Copies of this document may be made for your own use and for distribution to others, provided that you do not charge any fee for such copies and further provided that each copy contains this Copyright Notice, whether distributed in print or electronically.



[[boot-documentation-getting-help]]
== Getting Help
If you have trouble with Spring Boot, we would like to help.

* Try the <<howto.adoc#howto, How-to documents>>.
  They provide solutions to the most common questions.
* Learn the Spring basics.
  Spring Boot builds on many other Spring projects.
  Check the https://spring.io[spring.io] web-site for a wealth of reference documentation.
  If you are starting out with Spring, try one of the https://spring.io/guides[guides].
* Ask a question.
  We monitor https://stackoverflow.com[stackoverflow.com] for questions tagged with https://stackoverflow.com/tags/spring-boot[`spring-boot`].
* Report bugs with Spring Boot at https://github.com/spring-projects/spring-boot/issues.

NOTE: All of Spring Boot is open source, including the documentation.
If you find problems with the docs or if you want to improve them, please {spring-boot-code}[get involved].



[[boot-documentation-upgrading]]
== Upgrading From an Earlier Version
Instructions for how to upgrade from earlier versions of Spring Boot are provided on the project {github-wiki}[wiki].
Follow the links in the {github-wiki}#release-notes[release notes] section to find the version that you want to upgrade to.

Upgrading instructions are always the first item in the release notes.
If you are more than one release behind, please make sure that you also review the release notes of the versions that you jumped.

You should always ensure that you are running a {github-wiki}/Supported-Versions[supported version] of Spring Boot.



[[boot-documentation-first-steps]]
== First Steps
If you are getting started with Spring Boot or 'Spring' in general, start with <<getting-started.adoc#getting-started, the following topics>>:

* *From scratch:* <<getting-started.adoc#getting-started-introducing-spring-boot, Overview>> | <<getting-started.adoc#getting-started-system-requirements, Requirements>> | <<getting-started.adoc#getting-started-installing-spring-boot, Installation>>
* *Tutorial:* <<getting-started.adoc#getting-started-first-application, Part 1>> | <<getting-started.adoc#getting-started-first-application-code, Part 2>>
* *Running your example:* <<getting-started.adoc#getting-started-first-application-run, Part 1>> | <<getting-started.adoc#getting-started-first-application-executable-jar, Part 2>>



[[boot-documentation-workingwith]]
== Working with Spring Boot
Ready to actually start using Spring Boot? <<using-spring-boot.adoc#using-boot, We have you covered>>:

* *Build systems:* <<using-spring-boot.adoc#using-boot-maven, Maven>> | <<using-spring-boot.adoc#using-boot-gradle, Gradle>> | <<using-spring-boot.adoc#using-boot-ant, Ant>> | <<using-spring-boot.adoc#using-boot-starter, Starters>>
* *Best practices:* <<using-spring-boot.adoc#using-boot-structuring-your-code, Code Structure>> | <<using-spring-boot.adoc#using-boot-configuration-classes, @Configuration>> | <<using-spring-boot.adoc#using-boot-auto-configuration, @EnableAutoConfiguration>> | <<using-spring-boot.adoc#using-boot-spring-beans-and-dependency-injection, Beans and Dependency Injection>>
* *Running your code:* <<using-spring-boot.adoc#using-boot-running-from-an-ide, IDE>> | <<using-spring-boot.adoc#using-boot-running-as-a-packaged-application, Packaged>> | <<using-spring-boot.adoc#using-boot-running-with-the-maven-plugin, Maven>> | <<using-spring-boot.adoc#using-boot-running-with-the-gradle-plugin, Gradle>>
* *Packaging your app:* <<using-spring-boot.adoc#using-boot-packaging-for-production, Production jars>>
* *Spring Boot CLI:* <<spring-boot-cli.adoc#cli, Using the CLI>>



<<<<<<< HEAD
== Learning About Spring Boot Features
=======
[[boot-documentation-learning]]
== Learning about Spring Boot Features
>>>>>>> 94a70d68
Need more details about Spring Boot's core features?
<<spring-boot-features.adoc#boot-features, The following content is for you>>:

* *Core Features:* <<spring-boot-features.adoc#boot-features-spring-application, SpringApplication>> | <<spring-boot-features.adoc#boot-features-external-config, External Configuration>> | <<spring-boot-features.adoc#boot-features-profiles, Profiles>> | <<spring-boot-features.adoc#boot-features-logging, Logging>>
* *Web Applications:* <<spring-boot-features.adoc#boot-features-spring-mvc, MVC>> | <<spring-boot-features.adoc#boot-features-embedded-container, Embedded Containers>>
* *Working with data:* <<spring-boot-features.adoc#boot-features-sql, SQL>> | <<spring-boot-features.adoc#boot-features-nosql, NO-SQL>>
* *Messaging:* <<spring-boot-features.adoc#boot-features-messaging, Overview>> | <<spring-boot-features.adoc#boot-features-jms, JMS>>
* *Testing:* <<spring-boot-features.adoc#boot-features-testing, Overview>> | <<spring-boot-features.adoc#boot-features-testing-spring-boot-applications, Boot Applications>> | <<spring-boot-features.adoc#boot-features-test-utilities, Utils>>
* *Extending:* <<spring-boot-features.adoc#boot-features-developing-auto-configuration, Auto-configuration>> | <<spring-boot-features.adoc#boot-features-condition-annotations, @Conditions>>



[[boot-documentation-production]]
== Moving to Production
When you are ready to push your Spring Boot application to production, we have <<production-ready-features.adoc#production-ready, some tricks>> that you might like:

* *Management endpoints:* <<production-ready-features.adoc#production-ready-endpoints, Overview>>
* *Connection options:* <<production-ready-features.adoc#production-ready-monitoring, HTTP>> | <<production-ready-features.adoc#production-ready-jmx, JMX>>
* *Monitoring:* <<production-ready-features.adoc#production-ready-metrics, Metrics>> | <<production-ready-features.adoc#production-ready-auditing, Auditing>> | <<production-ready-features.adoc#production-ready-http-tracing, HTTP Tracing>> | <<production-ready-features.adoc#production-ready-process-monitoring, Process>>



[[boot-documentation-advanced]]
== Advanced Topics
Finally, we have a few topics for more advanced users:

* *Spring Boot Applications Deployment:* <<deployment.adoc#cloud-deployment, Cloud Deployment>> | <<deployment.adoc#deployment-service, OS Service>>
* *Build tool plugins:* <<build-tool-plugins.adoc#build-tool-plugins-maven-plugin, Maven>> | <<build-tool-plugins.adoc#build-tool-plugins-gradle-plugin, Gradle>>
* *Appendix:* <<appendix-application-properties.adoc#common-application-properties,Application Properties>> | <<appendix-configuration-metadata.adoc#configuration-metadata,Configuration Metadata>> | <<appendix-auto-configuration-classes.adoc#auto-configuration-classes,Auto-configuration Classes>> | <<appendix-test-auto-configuration.adoc#test-auto-configuration,Test Auto-configuration Annotations>> | <<appendix-executable-jar-format.adoc#executable-jar,Executable Jars>> | <<appendix-dependency-versions.adoc#dependency-versions,Dependency Versions>><|MERGE_RESOLUTION|>--- conflicted
+++ resolved
@@ -74,12 +74,8 @@
 
 
 
-<<<<<<< HEAD
+[[boot-documentation-learning]]
 == Learning About Spring Boot Features
-=======
-[[boot-documentation-learning]]
-== Learning about Spring Boot Features
->>>>>>> 94a70d68
 Need more details about Spring Boot's core features?
 <<spring-boot-features.adoc#boot-features, The following content is for you>>:
 

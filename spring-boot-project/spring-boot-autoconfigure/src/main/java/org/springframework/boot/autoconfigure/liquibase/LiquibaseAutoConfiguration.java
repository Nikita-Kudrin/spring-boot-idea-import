/*
 * Copyright 2012-2019 the original author or authors.
 *
 * Licensed under the Apache License, Version 2.0 (the "License");
 * you may not use this file except in compliance with the License.
 * You may obtain a copy of the License at
 *
 *      https://www.apache.org/licenses/LICENSE-2.0
 *
 * Unless required by applicable law or agreed to in writing, software
 * distributed under the License is distributed on an "AS IS" BASIS,
 * WITHOUT WARRANTIES OR CONDITIONS OF ANY KIND, either express or implied.
 * See the License for the specific language governing permissions and
 * limitations under the License.
 */

package org.springframework.boot.autoconfigure.liquibase;

import java.util.function.Supplier;

import javax.persistence.EntityManagerFactory;
import javax.sql.DataSource;

import liquibase.change.DatabaseChange;
import liquibase.integration.spring.SpringLiquibase;

import org.springframework.beans.factory.ObjectProvider;
import org.springframework.boot.autoconfigure.AutoConfigureAfter;
import org.springframework.boot.autoconfigure.EnableAutoConfiguration;
import org.springframework.boot.autoconfigure.condition.AnyNestedCondition;
import org.springframework.boot.autoconfigure.condition.ConditionalOnBean;
import org.springframework.boot.autoconfigure.condition.ConditionalOnClass;
import org.springframework.boot.autoconfigure.condition.ConditionalOnMissingBean;
import org.springframework.boot.autoconfigure.condition.ConditionalOnProperty;
import org.springframework.boot.autoconfigure.data.jpa.EntityManagerFactoryDependsOnPostProcessor;
import org.springframework.boot.autoconfigure.jdbc.DataSourceAutoConfiguration;
import org.springframework.boot.autoconfigure.jdbc.DataSourceProperties;
import org.springframework.boot.autoconfigure.jdbc.JdbcOperationsDependsOnPostProcessor;
import org.springframework.boot.autoconfigure.jdbc.NamedParameterJdbcOperationsDependsOnPostProcessor;
import org.springframework.boot.autoconfigure.liquibase.LiquibaseAutoConfiguration.LiquibaseDataSourceCondition;
import org.springframework.boot.autoconfigure.orm.jpa.HibernateJpaAutoConfiguration;
import org.springframework.boot.context.properties.EnableConfigurationProperties;
import org.springframework.boot.jdbc.DataSourceBuilder;
import org.springframework.context.annotation.Bean;
import org.springframework.context.annotation.Conditional;
import org.springframework.context.annotation.Configuration;
import org.springframework.context.annotation.Import;
import org.springframework.core.io.ResourceLoader;
import org.springframework.jdbc.core.JdbcOperations;
import org.springframework.jdbc.core.namedparam.NamedParameterJdbcOperations;
import org.springframework.orm.jpa.AbstractEntityManagerFactoryBean;
import org.springframework.orm.jpa.LocalContainerEntityManagerFactoryBean;

/**
 * {@link EnableAutoConfiguration Auto-configuration} for Liquibase.
 *
 * @author Marcel Overdijk
 * @author Dave Syer
 * @author Phillip Webb
 * @author Eddú Meléndez
 * @author Andy Wilkinson
 * @author Dominic Gunn
 * @author Dan Zheng
 * @author András Deák
 * @since 1.1.0
 */
@Configuration(proxyBeanMethods = false)
@ConditionalOnClass({ SpringLiquibase.class, DatabaseChange.class })
@ConditionalOnProperty(prefix = "spring.liquibase", name = "enabled", matchIfMissing = true)
@Conditional(LiquibaseDataSourceCondition.class)
@AutoConfigureAfter({ DataSourceAutoConfiguration.class, HibernateJpaAutoConfiguration.class })
public class LiquibaseAutoConfiguration {

	@Bean
	public LiquibaseSchemaManagementProvider liquibaseDefaultDdlModeProvider(
			ObjectProvider<SpringLiquibase> liquibases) {
		return new LiquibaseSchemaManagementProvider(liquibases);
	}

	@Configuration(proxyBeanMethods = false)
	@ConditionalOnMissingBean(SpringLiquibase.class)
	@EnableConfigurationProperties({ DataSourceProperties.class, LiquibaseProperties.class })
	@Import(LiquibaseJpaDependencyConfiguration.class)
	public static class LiquibaseConfiguration {

		private final LiquibaseProperties properties;

		private final ResourceLoader resourceLoader;

		public LiquibaseConfiguration(LiquibaseProperties properties, ResourceLoader resourceLoader) {
			this.properties = properties;
			this.resourceLoader = resourceLoader;
		}

<<<<<<< HEAD
		@PostConstruct
		public void checkChangelogExists() {
			if (this.properties.isCheckChangeLogLocation()) {
				Resource resource = this.resourceLoader.getResource(this.properties.getChangeLog());
				Assert.state(resource.exists(), () -> "Cannot find changelog location: " + resource
						+ " (please add changelog or check your Liquibase configuration)");
			}
		}

=======
>>>>>>> faaada14
		@Bean
		public SpringLiquibase liquibase(DataSourceProperties dataSourceProperties,
				ObjectProvider<DataSource> dataSource,
				@LiquibaseDataSource ObjectProvider<DataSource> liquibaseDataSource) {
			SpringLiquibase liquibase = createSpringLiquibase(liquibaseDataSource.getIfAvailable(),
					dataSource.getIfUnique(), dataSourceProperties);
			liquibase.setChangeLog(this.properties.getChangeLog());
			liquibase.setContexts(this.properties.getContexts());
			liquibase.setDefaultSchema(this.properties.getDefaultSchema());
			liquibase.setLiquibaseSchema(this.properties.getLiquibaseSchema());
			liquibase.setLiquibaseTablespace(this.properties.getLiquibaseTablespace());
			liquibase.setDatabaseChangeLogTable(this.properties.getDatabaseChangeLogTable());
			liquibase.setDatabaseChangeLogLockTable(this.properties.getDatabaseChangeLogLockTable());
			liquibase.setDropFirst(this.properties.isDropFirst());
			liquibase.setShouldRun(this.properties.isEnabled());
			liquibase.setLabels(this.properties.getLabels());
			liquibase.setChangeLogParameters(this.properties.getParameters());
			liquibase.setRollbackFile(this.properties.getRollbackFile());
			liquibase.setTestRollbackOnUpdate(this.properties.isTestRollbackOnUpdate());
			return liquibase;
		}

		private SpringLiquibase createSpringLiquibase(DataSource liquibaseDatasource, DataSource dataSource,
				DataSourceProperties dataSourceProperties) {
			DataSource liquibaseDataSource = getDataSource(liquibaseDatasource, dataSource);
			if (liquibaseDataSource != null) {
				SpringLiquibase liquibase = new SpringLiquibase();
				liquibase.setDataSource(liquibaseDataSource);
				return liquibase;
			}
			SpringLiquibase liquibase = new DataSourceClosingSpringLiquibase();
			liquibase.setDataSource(createNewDataSource(dataSourceProperties));
			return liquibase;
		}

		private DataSource getDataSource(DataSource liquibaseDataSource, DataSource dataSource) {
			if (liquibaseDataSource != null) {
				return liquibaseDataSource;
			}
			if (this.properties.getUrl() == null && this.properties.getUser() == null) {
				return dataSource;
			}
			return null;
		}

		private DataSource createNewDataSource(DataSourceProperties dataSourceProperties) {
			String url = getProperty(this.properties::getUrl, dataSourceProperties::determineUrl);
			String user = getProperty(this.properties::getUser, dataSourceProperties::determineUsername);
			String password = getProperty(this.properties::getPassword, dataSourceProperties::determinePassword);
			return DataSourceBuilder.create().url(url).username(user).password(password).build();
		}

		private String getProperty(Supplier<String> property, Supplier<String> defaultValue) {
			String value = property.get();
			return (value != null) ? value : defaultValue.get();
		}

	}

	/**
	 * Additional configuration to ensure that {@link EntityManagerFactory} beans depend
	 * on the liquibase bean.
	 */
	@Configuration(proxyBeanMethods = false)
	@ConditionalOnClass(LocalContainerEntityManagerFactoryBean.class)
	@ConditionalOnBean(AbstractEntityManagerFactoryBean.class)
	protected static class LiquibaseJpaDependencyConfiguration extends EntityManagerFactoryDependsOnPostProcessor {

		public LiquibaseJpaDependencyConfiguration() {
			super("liquibase");
		}

	}

	/**
	 * Additional configuration to ensure that {@link JdbcOperations} beans depend on the
	 * liquibase bean.
	 */
	@Configuration(proxyBeanMethods = false)
	@ConditionalOnClass(JdbcOperations.class)
	@ConditionalOnBean(JdbcOperations.class)
	protected static class LiquibaseJdbcOperationsDependencyConfiguration extends JdbcOperationsDependsOnPostProcessor {

		public LiquibaseJdbcOperationsDependencyConfiguration() {
			super("liquibase");
		}

	}

	/**
	 * Additional configuration to ensure that {@link NamedParameterJdbcOperations} beans
	 * depend on the liquibase bean.
	 */
	@Configuration(proxyBeanMethods = false)
	@ConditionalOnClass(NamedParameterJdbcOperations.class)
	@ConditionalOnBean(NamedParameterJdbcOperations.class)
	protected static class LiquibaseNamedParameterJdbcOperationsDependencyConfiguration
			extends NamedParameterJdbcOperationsDependsOnPostProcessor {

		public LiquibaseNamedParameterJdbcOperationsDependencyConfiguration() {
			super("liquibase");
		}

	}

	static final class LiquibaseDataSourceCondition extends AnyNestedCondition {

		LiquibaseDataSourceCondition() {
			super(ConfigurationPhase.REGISTER_BEAN);
		}

		@ConditionalOnBean(DataSource.class)
		private static final class DataSourceBeanCondition {

		}

		@ConditionalOnProperty(prefix = "spring.liquibase", name = "url", matchIfMissing = false)
		private static final class LiquibaseUrlCondition {

		}

	}

}<|MERGE_RESOLUTION|>--- conflicted
+++ resolved
@@ -92,18 +92,6 @@
 			this.resourceLoader = resourceLoader;
 		}
 
-<<<<<<< HEAD
-		@PostConstruct
-		public void checkChangelogExists() {
-			if (this.properties.isCheckChangeLogLocation()) {
-				Resource resource = this.resourceLoader.getResource(this.properties.getChangeLog());
-				Assert.state(resource.exists(), () -> "Cannot find changelog location: " + resource
-						+ " (please add changelog or check your Liquibase configuration)");
-			}
-		}
-
-=======
->>>>>>> faaada14
 		@Bean
 		public SpringLiquibase liquibase(DataSourceProperties dataSourceProperties,
 				ObjectProvider<DataSource> dataSource,

--- conflicted
+++ resolved
@@ -87,44 +87,18 @@
 
 	@Test
 	public void consumerProperties() {
-<<<<<<< HEAD
 		this.contextRunner.withPropertyValues("spring.kafka.bootstrap-servers=foo:1234",
 				"spring.kafka.properties.foo=bar", "spring.kafka.properties.baz=qux",
-				"spring.kafka.properties.foo.bar.baz=qux.fiz.buz",
-				"spring.kafka.ssl.key-password=p1",
-				"spring.kafka.ssl.key-store-location=classpath:ksLoc",
-				"spring.kafka.ssl.key-store-password=p2",
-				"spring.kafka.ssl.key-store-type=PKCS12",
-				"spring.kafka.ssl.trust-store-location=classpath:tsLoc",
-				"spring.kafka.ssl.trust-store-password=p3",
-				"spring.kafka.ssl.trust-store-type=PKCS12",
-				"spring.kafka.ssl.protocol=TLSv1.2",
-				"spring.kafka.consumer.auto-commit-interval=123",
-				"spring.kafka.consumer.max-poll-records=42",
-				"spring.kafka.consumer.auto-offset-reset=earliest",
+				"spring.kafka.properties.foo.bar.baz=qux.fiz.buz", "spring.kafka.ssl.key-password=p1",
+				"spring.kafka.ssl.key-store-location=classpath:ksLoc", "spring.kafka.ssl.key-store-password=p2",
+				"spring.kafka.ssl.key-store-type=PKCS12", "spring.kafka.ssl.trust-store-location=classpath:tsLoc",
+				"spring.kafka.ssl.trust-store-password=p3", "spring.kafka.ssl.trust-store-type=PKCS12",
+				"spring.kafka.ssl.protocol=TLSv1.2", "spring.kafka.consumer.auto-commit-interval=123",
+				"spring.kafka.consumer.max-poll-records=42", "spring.kafka.consumer.auto-offset-reset=earliest",
 				"spring.kafka.consumer.client-id=ccid", // test override common
-				"spring.kafka.consumer.enable-auto-commit=false",
-				"spring.kafka.consumer.fetch-max-wait=456",
-				"spring.kafka.consumer.properties.fiz.buz=fix.fox",
-				"spring.kafka.consumer.fetch-min-size=1KB",
-				"spring.kafka.consumer.group-id=bar",
-				"spring.kafka.consumer.heartbeat-interval=234",
-=======
-		this.contextRunner.withUserConfiguration(TestConfiguration.class).withPropertyValues(
-				"spring.kafka.bootstrap-servers=foo:1234", "spring.kafka.properties.foo=bar",
-				"spring.kafka.properties.baz=qux", "spring.kafka.properties.foo.bar.baz=qux.fiz.buz",
-				"spring.kafka.ssl.key-password=p1", "spring.kafka.ssl.keystore-location=classpath:ksLoc",
-				"spring.kafka.ssl.keystore-password=p2", "spring.kafka.ssl.keystore-type=PKCS12",
-				"spring.kafka.ssl.truststore-location=classpath:tsLoc", "spring.kafka.ssl.truststore-password=p3",
-				"spring.kafka.ssl.truststore-type=PKCS12", "spring.kafka.ssl.protocol=TLSv1.2",
-				"spring.kafka.consumer.auto-commit-interval=123", "spring.kafka.consumer.max-poll-records=42",
-				"spring.kafka.consumer.auto-offset-reset=earliest", "spring.kafka.consumer.client-id=ccid", // test
-																											// override
-																											// common
 				"spring.kafka.consumer.enable-auto-commit=false", "spring.kafka.consumer.fetch-max-wait=456",
-				"spring.kafka.consumer.properties.fiz.buz=fix.fox", "spring.kafka.consumer.fetch-min-size=789",
+				"spring.kafka.consumer.properties.fiz.buz=fix.fox", "spring.kafka.consumer.fetch-min-size=1KB",
 				"spring.kafka.consumer.group-id=bar", "spring.kafka.consumer.heartbeat-interval=234",
->>>>>>> c6c139d9
 				"spring.kafka.consumer.key-deserializer = org.apache.kafka.common.serialization.LongDeserializer",
 				"spring.kafka.consumer.value-deserializer = org.apache.kafka.common.serialization.IntegerDeserializer")
 				.run((context) -> {
@@ -145,33 +119,14 @@
 					assertThat(configs.get(SslConfigs.SSL_TRUSTSTORE_TYPE_CONFIG)).isEqualTo("PKCS12");
 					assertThat(configs.get(SslConfigs.SSL_PROTOCOL_CONFIG)).isEqualTo("TLSv1.2");
 					// consumer
-<<<<<<< HEAD
-					assertThat(configs.get(ConsumerConfig.CLIENT_ID_CONFIG))
-							.isEqualTo("ccid"); // override
-					assertThat(configs.get(ConsumerConfig.ENABLE_AUTO_COMMIT_CONFIG))
-							.isEqualTo(Boolean.FALSE);
-					assertThat(configs.get(ConsumerConfig.AUTO_COMMIT_INTERVAL_MS_CONFIG))
-							.isEqualTo(123);
-					assertThat(configs.get(ConsumerConfig.AUTO_OFFSET_RESET_CONFIG))
-							.isEqualTo("earliest");
-					assertThat(configs.get(ConsumerConfig.FETCH_MAX_WAIT_MS_CONFIG))
-							.isEqualTo(456);
-					assertThat(configs.get(ConsumerConfig.FETCH_MIN_BYTES_CONFIG))
-							.isEqualTo(1024);
-					assertThat(configs.get(ConsumerConfig.GROUP_ID_CONFIG))
-							.isEqualTo("bar");
-					assertThat(configs.get(ConsumerConfig.HEARTBEAT_INTERVAL_MS_CONFIG))
-							.isEqualTo(234);
-=======
 					assertThat(configs.get(ConsumerConfig.CLIENT_ID_CONFIG)).isEqualTo("ccid"); // override
 					assertThat(configs.get(ConsumerConfig.ENABLE_AUTO_COMMIT_CONFIG)).isEqualTo(Boolean.FALSE);
 					assertThat(configs.get(ConsumerConfig.AUTO_COMMIT_INTERVAL_MS_CONFIG)).isEqualTo(123);
 					assertThat(configs.get(ConsumerConfig.AUTO_OFFSET_RESET_CONFIG)).isEqualTo("earliest");
 					assertThat(configs.get(ConsumerConfig.FETCH_MAX_WAIT_MS_CONFIG)).isEqualTo(456);
-					assertThat(configs.get(ConsumerConfig.FETCH_MIN_BYTES_CONFIG)).isEqualTo(789);
+					assertThat(configs.get(ConsumerConfig.FETCH_MIN_BYTES_CONFIG)).isEqualTo(1024);
 					assertThat(configs.get(ConsumerConfig.GROUP_ID_CONFIG)).isEqualTo("bar");
 					assertThat(configs.get(ConsumerConfig.HEARTBEAT_INTERVAL_MS_CONFIG)).isEqualTo(234);
->>>>>>> c6c139d9
 					assertThat(configs.get(ConsumerConfig.KEY_DESERIALIZER_CLASS_CONFIG))
 							.isEqualTo(LongDeserializer.class);
 					assertThat(configs.get(ConsumerConfig.VALUE_DESERIALIZER_CLASS_CONFIG))
@@ -186,40 +141,19 @@
 
 	@Test
 	public void producerProperties() {
-<<<<<<< HEAD
 		this.contextRunner.withPropertyValues("spring.kafka.clientId=cid",
-				"spring.kafka.properties.foo.bar.baz=qux.fiz.buz",
-				"spring.kafka.producer.acks=all", "spring.kafka.producer.batch-size=2KB",
-				"spring.kafka.producer.bootstrap-servers=bar:1234", // test
+				"spring.kafka.properties.foo.bar.baz=qux.fiz.buz", "spring.kafka.producer.acks=all",
+				"spring.kafka.producer.batch-size=2KB", "spring.kafka.producer.bootstrap-servers=bar:1234", // test
 				// override
-				"spring.kafka.producer.buffer-memory=4KB",
-				"spring.kafka.producer.compression-type=gzip",
-				"spring.kafka.producer.key-serializer=org.apache.kafka.common.serialization.LongSerializer",
-				"spring.kafka.producer.retries=2",
-				"spring.kafka.producer.properties.fiz.buz=fix.fox",
-				"spring.kafka.producer.ssl.key-password=p4",
-				"spring.kafka.producer.ssl.key-store-location=classpath:ksLocP",
-				"spring.kafka.producer.ssl.key-store-password=p5",
-				"spring.kafka.producer.ssl.key-store-type=PKCS12",
-				"spring.kafka.producer.ssl.trust-store-location=classpath:tsLocP",
-				"spring.kafka.producer.ssl.trust-store-password=p6",
-				"spring.kafka.producer.ssl.trust-store-type=PKCS12",
-=======
-		this.contextRunner.withUserConfiguration(TestConfiguration.class).withPropertyValues(
-				"spring.kafka.clientId=cid", "spring.kafka.properties.foo.bar.baz=qux.fiz.buz",
-				"spring.kafka.producer.acks=all", "spring.kafka.producer.batch-size=20",
-				"spring.kafka.producer.bootstrap-servers=bar:1234", // test
-				// override
-				"spring.kafka.producer.buffer-memory=12345", "spring.kafka.producer.compression-type=gzip",
+				"spring.kafka.producer.buffer-memory=4KB", "spring.kafka.producer.compression-type=gzip",
 				"spring.kafka.producer.key-serializer=org.apache.kafka.common.serialization.LongSerializer",
 				"spring.kafka.producer.retries=2", "spring.kafka.producer.properties.fiz.buz=fix.fox",
 				"spring.kafka.producer.ssl.key-password=p4",
-				"spring.kafka.producer.ssl.keystore-location=classpath:ksLocP",
-				"spring.kafka.producer.ssl.keystore-password=p5", "spring.kafka.producer.ssl.keystore-type=PKCS12",
-				"spring.kafka.producer.ssl.truststore-location=classpath:tsLocP",
-				"spring.kafka.producer.ssl.truststore-password=p6", "spring.kafka.producer.ssl.truststore-type=PKCS12",
->>>>>>> c6c139d9
-				"spring.kafka.producer.ssl.protocol=TLSv1.2",
+				"spring.kafka.producer.ssl.key-store-location=classpath:ksLocP",
+				"spring.kafka.producer.ssl.key-store-password=p5", "spring.kafka.producer.ssl.key-store-type=PKCS12",
+				"spring.kafka.producer.ssl.trust-store-location=classpath:tsLocP",
+				"spring.kafka.producer.ssl.trust-store-password=p6",
+				"spring.kafka.producer.ssl.trust-store-type=PKCS12", "spring.kafka.producer.ssl.protocol=TLSv1.2",
 				"spring.kafka.producer.value-serializer=org.apache.kafka.common.serialization.IntegerSerializer")
 				.run((context) -> {
 					DefaultKafkaProducerFactory<?, ?> producerFactory = context
@@ -229,40 +163,10 @@
 					assertThat(configs.get(ProducerConfig.CLIENT_ID_CONFIG)).isEqualTo("cid");
 					// producer
 					assertThat(configs.get(ProducerConfig.ACKS_CONFIG)).isEqualTo("all");
-<<<<<<< HEAD
-					assertThat(configs.get(ProducerConfig.BATCH_SIZE_CONFIG))
-							.isEqualTo(2048);
+					assertThat(configs.get(ProducerConfig.BATCH_SIZE_CONFIG)).isEqualTo(2048);
 					assertThat(configs.get(ProducerConfig.BOOTSTRAP_SERVERS_CONFIG))
 							.isEqualTo(Collections.singletonList("bar:1234")); // override
-					assertThat(configs.get(ProducerConfig.BUFFER_MEMORY_CONFIG))
-							.isEqualTo(4096L);
-					assertThat(configs.get(ProducerConfig.COMPRESSION_TYPE_CONFIG))
-							.isEqualTo("gzip");
-					assertThat(configs.get(ProducerConfig.KEY_SERIALIZER_CLASS_CONFIG))
-							.isEqualTo(LongSerializer.class);
-					assertThat(configs.get(SslConfigs.SSL_KEY_PASSWORD_CONFIG))
-							.isEqualTo("p4");
-					assertThat(
-							(String) configs.get(SslConfigs.SSL_KEYSTORE_LOCATION_CONFIG))
-									.endsWith(File.separator + "ksLocP");
-					assertThat(configs.get(SslConfigs.SSL_KEYSTORE_PASSWORD_CONFIG))
-							.isEqualTo("p5");
-					assertThat(configs.get(SslConfigs.SSL_KEYSTORE_TYPE_CONFIG))
-							.isEqualTo("PKCS12");
-					assertThat((String) configs
-							.get(SslConfigs.SSL_TRUSTSTORE_LOCATION_CONFIG))
-									.endsWith(File.separator + "tsLocP");
-					assertThat(configs.get(SslConfigs.SSL_TRUSTSTORE_PASSWORD_CONFIG))
-							.isEqualTo("p6");
-					assertThat(configs.get(SslConfigs.SSL_TRUSTSTORE_TYPE_CONFIG))
-							.isEqualTo("PKCS12");
-					assertThat(configs.get(SslConfigs.SSL_PROTOCOL_CONFIG))
-							.isEqualTo("TLSv1.2");
-=======
-					assertThat(configs.get(ProducerConfig.BATCH_SIZE_CONFIG)).isEqualTo(20);
-					assertThat(configs.get(ProducerConfig.BOOTSTRAP_SERVERS_CONFIG))
-							.isEqualTo(Collections.singletonList("bar:1234")); // override
-					assertThat(configs.get(ProducerConfig.BUFFER_MEMORY_CONFIG)).isEqualTo(12345L);
+					assertThat(configs.get(ProducerConfig.BUFFER_MEMORY_CONFIG)).isEqualTo(4096L);
 					assertThat(configs.get(ProducerConfig.COMPRESSION_TYPE_CONFIG)).isEqualTo("gzip");
 					assertThat(configs.get(ProducerConfig.KEY_SERIALIZER_CLASS_CONFIG)).isEqualTo(LongSerializer.class);
 					assertThat(configs.get(SslConfigs.SSL_KEY_PASSWORD_CONFIG)).isEqualTo("p4");
@@ -275,7 +179,6 @@
 					assertThat(configs.get(SslConfigs.SSL_TRUSTSTORE_PASSWORD_CONFIG)).isEqualTo("p6");
 					assertThat(configs.get(SslConfigs.SSL_TRUSTSTORE_TYPE_CONFIG)).isEqualTo("PKCS12");
 					assertThat(configs.get(SslConfigs.SSL_PROTOCOL_CONFIG)).isEqualTo("TLSv1.2");
->>>>>>> c6c139d9
 					assertThat(configs.get(ProducerConfig.RETRIES_CONFIG)).isEqualTo(2);
 					assertThat(configs.get(ProducerConfig.VALUE_SERIALIZER_CLASS_CONFIG))
 							.isEqualTo(IntegerSerializer.class);
@@ -288,31 +191,16 @@
 
 	@Test
 	public void adminProperties() {
-<<<<<<< HEAD
-		this.contextRunner.withPropertyValues("spring.kafka.clientId=cid",
-				"spring.kafka.properties.foo.bar.baz=qux.fiz.buz",
-				"spring.kafka.admin.fail-fast=true",
-				"spring.kafka.admin.properties.fiz.buz=fix.fox",
-				"spring.kafka.admin.ssl.key-password=p4",
-				"spring.kafka.admin.ssl.key-store-location=classpath:ksLocP",
-				"spring.kafka.admin.ssl.key-store-password=p5",
-				"spring.kafka.admin.ssl.key-store-type=PKCS12",
-				"spring.kafka.admin.ssl.trust-store-location=classpath:tsLocP",
-				"spring.kafka.admin.ssl.trust-store-password=p6",
-				"spring.kafka.admin.ssl.trust-store-type=PKCS12",
-				"spring.kafka.admin.ssl.protocol=TLSv1.2").run((context) -> {
-=======
 		this.contextRunner
 				.withPropertyValues("spring.kafka.clientId=cid", "spring.kafka.properties.foo.bar.baz=qux.fiz.buz",
 						"spring.kafka.admin.fail-fast=true", "spring.kafka.admin.properties.fiz.buz=fix.fox",
 						"spring.kafka.admin.ssl.key-password=p4",
-						"spring.kafka.admin.ssl.keystore-location=classpath:ksLocP",
-						"spring.kafka.admin.ssl.keystore-password=p5", "spring.kafka.admin.ssl.keystore-type=PKCS12",
-						"spring.kafka.admin.ssl.truststore-location=classpath:tsLocP",
-						"spring.kafka.admin.ssl.truststore-password=p6",
-						"spring.kafka.admin.ssl.truststore-type=PKCS12", "spring.kafka.admin.ssl.protocol=TLSv1.2")
-				.run((context) -> {
->>>>>>> c6c139d9
+						"spring.kafka.admin.ssl.key-store-location=classpath:ksLocP",
+						"spring.kafka.admin.ssl.key-store-password=p5", "spring.kafka.admin.ssl.key-store-type=PKCS12",
+						"spring.kafka.admin.ssl.trust-store-location=classpath:tsLocP",
+						"spring.kafka.admin.ssl.trust-store-password=p6",
+						"spring.kafka.admin.ssl.trust-store-type=PKCS12", "spring.kafka.admin.ssl.protocol=TLSv1.2")
+				.run((context) -> {
 					KafkaAdmin admin = context.getBean(KafkaAdmin.class);
 					Map<String, Object> configs = admin.getConfig();
 					// common
@@ -338,66 +226,43 @@
 
 	@Test
 	public void streamsProperties() {
-		this.contextRunner.withUserConfiguration(EnableKafkaStreamsConfiguration.class)
-				.withPropertyValues("spring.kafka.client-id=cid",
-						"spring.kafka.bootstrap-servers=localhost:9092,localhost:9093",
-						"spring.application.name=appName",
-						"spring.kafka.properties.foo.bar.baz=qux.fiz.buz",
-						"spring.kafka.streams.auto-startup=false",
-						"spring.kafka.streams.cache-max-size-buffering=1KB",
-						"spring.kafka.streams.client-id=override",
-						"spring.kafka.streams.properties.fiz.buz=fix.fox",
-						"spring.kafka.streams.replication-factor=2",
-						"spring.kafka.streams.state-dir=/tmp/state",
-						"spring.kafka.streams.ssl.key-password=p7",
-						"spring.kafka.streams.ssl.key-store-location=classpath:ksLocP",
-						"spring.kafka.streams.ssl.key-store-password=p8",
-						"spring.kafka.streams.ssl.key-store-type=PKCS12",
-						"spring.kafka.streams.ssl.trust-store-location=classpath:tsLocP",
-						"spring.kafka.streams.ssl.trust-store-password=p9",
-						"spring.kafka.streams.ssl.trust-store-type=PKCS12",
-						"spring.kafka.streams.ssl.protocol=TLSv1.2")
-				.run((context) -> {
-					Properties configs = context.getBean(
-							KafkaStreamsDefaultConfiguration.DEFAULT_STREAMS_CONFIG_BEAN_NAME,
-							KafkaStreamsConfiguration.class).asProperties();
+		this.contextRunner.withUserConfiguration(EnableKafkaStreamsConfiguration.class).withPropertyValues(
+				"spring.kafka.client-id=cid", "spring.kafka.bootstrap-servers=localhost:9092,localhost:9093",
+				"spring.application.name=appName", "spring.kafka.properties.foo.bar.baz=qux.fiz.buz",
+				"spring.kafka.streams.auto-startup=false", "spring.kafka.streams.cache-max-size-buffering=1KB",
+				"spring.kafka.streams.client-id=override", "spring.kafka.streams.properties.fiz.buz=fix.fox",
+				"spring.kafka.streams.replication-factor=2", "spring.kafka.streams.state-dir=/tmp/state",
+				"spring.kafka.streams.ssl.key-password=p7",
+				"spring.kafka.streams.ssl.key-store-location=classpath:ksLocP",
+				"spring.kafka.streams.ssl.key-store-password=p8", "spring.kafka.streams.ssl.key-store-type=PKCS12",
+				"spring.kafka.streams.ssl.trust-store-location=classpath:tsLocP",
+				"spring.kafka.streams.ssl.trust-store-password=p9", "spring.kafka.streams.ssl.trust-store-type=PKCS12",
+				"spring.kafka.streams.ssl.protocol=TLSv1.2").run((context) -> {
+					Properties configs = context
+							.getBean(KafkaStreamsDefaultConfiguration.DEFAULT_STREAMS_CONFIG_BEAN_NAME,
+									KafkaStreamsConfiguration.class)
+							.asProperties();
 					assertThat(configs.get(StreamsConfig.BOOTSTRAP_SERVERS_CONFIG))
 							.isEqualTo("localhost:9092, localhost:9093");
-					assertThat(
-							configs.get(StreamsConfig.CACHE_MAX_BYTES_BUFFERING_CONFIG))
-									.isEqualTo("1024");
-					assertThat(configs.get(StreamsConfig.CLIENT_ID_CONFIG))
-							.isEqualTo("override");
-					assertThat(configs.get(StreamsConfig.REPLICATION_FACTOR_CONFIG))
-							.isEqualTo("2");
-					assertThat(configs.get(StreamsConfig.STATE_DIR_CONFIG))
-							.isEqualTo("/tmp/state");
-					assertThat(configs.get(SslConfigs.SSL_KEY_PASSWORD_CONFIG))
-							.isEqualTo("p7");
-					assertThat(
-							(String) configs.get(SslConfigs.SSL_KEYSTORE_LOCATION_CONFIG))
-									.endsWith(File.separator + "ksLocP");
-					assertThat(configs.get(SslConfigs.SSL_KEYSTORE_PASSWORD_CONFIG))
-							.isEqualTo("p8");
-					assertThat(configs.get(SslConfigs.SSL_KEYSTORE_TYPE_CONFIG))
-							.isEqualTo("PKCS12");
-					assertThat((String) configs
-							.get(SslConfigs.SSL_TRUSTSTORE_LOCATION_CONFIG))
-									.endsWith(File.separator + "tsLocP");
-					assertThat(configs.get(SslConfigs.SSL_TRUSTSTORE_PASSWORD_CONFIG))
-							.isEqualTo("p9");
-					assertThat(configs.get(SslConfigs.SSL_TRUSTSTORE_TYPE_CONFIG))
-							.isEqualTo("PKCS12");
-					assertThat(configs.get(SslConfigs.SSL_PROTOCOL_CONFIG))
-							.isEqualTo("TLSv1.2");
-					assertThat(
-							context.getBeansOfType(KafkaJaasLoginModuleInitializer.class))
-									.isEmpty();
+					assertThat(configs.get(StreamsConfig.CACHE_MAX_BYTES_BUFFERING_CONFIG)).isEqualTo("1024");
+					assertThat(configs.get(StreamsConfig.CLIENT_ID_CONFIG)).isEqualTo("override");
+					assertThat(configs.get(StreamsConfig.REPLICATION_FACTOR_CONFIG)).isEqualTo("2");
+					assertThat(configs.get(StreamsConfig.STATE_DIR_CONFIG)).isEqualTo("/tmp/state");
+					assertThat(configs.get(SslConfigs.SSL_KEY_PASSWORD_CONFIG)).isEqualTo("p7");
+					assertThat((String) configs.get(SslConfigs.SSL_KEYSTORE_LOCATION_CONFIG))
+							.endsWith(File.separator + "ksLocP");
+					assertThat(configs.get(SslConfigs.SSL_KEYSTORE_PASSWORD_CONFIG)).isEqualTo("p8");
+					assertThat(configs.get(SslConfigs.SSL_KEYSTORE_TYPE_CONFIG)).isEqualTo("PKCS12");
+					assertThat((String) configs.get(SslConfigs.SSL_TRUSTSTORE_LOCATION_CONFIG))
+							.endsWith(File.separator + "tsLocP");
+					assertThat(configs.get(SslConfigs.SSL_TRUSTSTORE_PASSWORD_CONFIG)).isEqualTo("p9");
+					assertThat(configs.get(SslConfigs.SSL_TRUSTSTORE_TYPE_CONFIG)).isEqualTo("PKCS12");
+					assertThat(configs.get(SslConfigs.SSL_PROTOCOL_CONFIG)).isEqualTo("TLSv1.2");
+					assertThat(context.getBeansOfType(KafkaJaasLoginModuleInitializer.class)).isEmpty();
 					assertThat(configs.get("foo.bar.baz")).isEqualTo("qux.fiz.buz");
 					assertThat(configs.get("fiz.buz")).isEqualTo("fix.fox");
-					assertThat(context.getBean(
-							KafkaStreamsDefaultConfiguration.DEFAULT_STREAMS_BUILDER_BEAN_NAME))
-									.isNotNull();
+					assertThat(context.getBean(KafkaStreamsDefaultConfiguration.DEFAULT_STREAMS_BUILDER_BEAN_NAME))
+							.isNotNull();
 				});
 	}
 
@@ -408,12 +273,11 @@
 				.withPropertyValues("spring.application.name=appName",
 						"spring.kafka.streams.cache-max-bytes-buffering=42")
 				.run((context) -> {
-					Properties configs = context.getBean(
-							KafkaStreamsDefaultConfiguration.DEFAULT_STREAMS_CONFIG_BEAN_NAME,
-							KafkaStreamsConfiguration.class).asProperties();
-					assertThat(
-							configs.get(StreamsConfig.CACHE_MAX_BYTES_BUFFERING_CONFIG))
-									.isEqualTo("42");
+					Properties configs = context
+							.getBean(KafkaStreamsDefaultConfiguration.DEFAULT_STREAMS_CONFIG_BEAN_NAME,
+									KafkaStreamsConfiguration.class)
+							.asProperties();
+					assertThat(configs.get(StreamsConfig.CACHE_MAX_BYTES_BUFFERING_CONFIG)).isEqualTo("42");
 				});
 	}
 
@@ -424,32 +288,31 @@
 						"spring.kafka.bootstrap-servers=localhost:9092,localhost:9093",
 						"spring.kafka.streams.auto-startup=false")
 				.run((context) -> {
-					Properties configs = context.getBean(
-							KafkaStreamsDefaultConfiguration.DEFAULT_STREAMS_CONFIG_BEAN_NAME,
-							KafkaStreamsConfiguration.class).asProperties();
+					Properties configs = context
+							.getBean(KafkaStreamsDefaultConfiguration.DEFAULT_STREAMS_CONFIG_BEAN_NAME,
+									KafkaStreamsConfiguration.class)
+							.asProperties();
 					assertThat(configs.get(StreamsConfig.BOOTSTRAP_SERVERS_CONFIG))
 							.isEqualTo("localhost:9092, localhost:9093");
-					assertThat(configs.get(StreamsConfig.APPLICATION_ID_CONFIG))
-							.isEqualTo("my-test-app");
+					assertThat(configs.get(StreamsConfig.APPLICATION_ID_CONFIG)).isEqualTo("my-test-app");
 				});
 	}
 
 	@Test
 	public void streamsWithCustomKafkaConfiguration() {
 		this.contextRunner
-				.withUserConfiguration(EnableKafkaStreamsConfiguration.class,
-						TestKafkaStreamsConfiguration.class)
+				.withUserConfiguration(EnableKafkaStreamsConfiguration.class, TestKafkaStreamsConfiguration.class)
 				.withPropertyValues("spring.application.name=my-test-app",
 						"spring.kafka.bootstrap-servers=localhost:9092,localhost:9093",
 						"spring.kafka.streams.auto-startup=false")
 				.run((context) -> {
-					Properties configs = context.getBean(
-							KafkaStreamsDefaultConfiguration.DEFAULT_STREAMS_CONFIG_BEAN_NAME,
-							KafkaStreamsConfiguration.class).asProperties();
+					Properties configs = context
+							.getBean(KafkaStreamsDefaultConfiguration.DEFAULT_STREAMS_CONFIG_BEAN_NAME,
+									KafkaStreamsConfiguration.class)
+							.asProperties();
 					assertThat(configs.get(StreamsConfig.BOOTSTRAP_SERVERS_CONFIG))
 							.isEqualTo("localhost:9094, localhost:9095");
-					assertThat(configs.get(StreamsConfig.APPLICATION_ID_CONFIG))
-							.isEqualTo("test-id");
+					assertThat(configs.get(StreamsConfig.APPLICATION_ID_CONFIG)).isEqualTo("test-id");
 				});
 	}
 
@@ -462,31 +325,28 @@
 						"spring.kafka.bootstrap-servers=localhost:9092,localhost:9093",
 						"spring.kafka.streams.auto-startup=false")
 				.run((context) -> {
-					Properties configs = context.getBean(
-							KafkaStreamsDefaultConfiguration.DEFAULT_STREAMS_CONFIG_BEAN_NAME,
-							KafkaStreamsConfiguration.class).asProperties();
+					Properties configs = context
+							.getBean(KafkaStreamsDefaultConfiguration.DEFAULT_STREAMS_CONFIG_BEAN_NAME,
+									KafkaStreamsConfiguration.class)
+							.asProperties();
 					assertThat(configs.get(StreamsConfig.BOOTSTRAP_SERVERS_CONFIG))
 							.isEqualTo("localhost:9092, localhost:9093");
-					verify(context.getBean("&firstStreamsBuilderFactoryBean",
-							StreamsBuilderFactoryBean.class), never())
-									.setAutoStartup(false);
-					verify(context.getBean("&secondStreamsBuilderFactoryBean",
-							StreamsBuilderFactoryBean.class), never())
-									.setAutoStartup(false);
+					verify(context.getBean("&firstStreamsBuilderFactoryBean", StreamsBuilderFactoryBean.class), never())
+							.setAutoStartup(false);
+					verify(context.getBean("&secondStreamsBuilderFactoryBean", StreamsBuilderFactoryBean.class),
+							never()).setAutoStartup(false);
 				});
 	}
 
 	@Test
 	public void streamsApplicationIdIsMandatory() {
-		this.contextRunner.withUserConfiguration(EnableKafkaStreamsConfiguration.class)
-				.run((context) -> {
-					assertThat(context).hasFailed();
-					assertThat(context).getFailure()
-							.hasMessageContaining("spring.kafka.streams.application-id")
-							.hasMessageContaining(
-									"This property is mandatory and fallback 'spring.application.name' is not set either.");
-
-				});
+		this.contextRunner.withUserConfiguration(EnableKafkaStreamsConfiguration.class).run((context) -> {
+			assertThat(context).hasFailed();
+			assertThat(context).getFailure().hasMessageContaining("spring.kafka.streams.application-id")
+					.hasMessageContaining(
+							"This property is mandatory and fallback 'spring.application.name' is not set either.");
+
+		});
 	}
 
 	@Test
@@ -515,141 +375,80 @@
 							.getBean(DefaultKafkaProducerFactory.class);
 					DefaultKafkaConsumerFactory<?, ?> consumerFactory = context
 							.getBean(DefaultKafkaConsumerFactory.class);
-<<<<<<< HEAD
-					KafkaTemplate<?, ?> kafkaTemplate = context
-							.getBean(KafkaTemplate.class);
+					KafkaTemplate<?, ?> kafkaTemplate = context.getBean(KafkaTemplate.class);
 					AbstractKafkaListenerContainerFactory<?, ?, ?> kafkaListenerContainerFactory = (AbstractKafkaListenerContainerFactory<?, ?, ?>) context
 							.getBean(KafkaListenerContainerFactory.class);
-					assertThat(kafkaTemplate.getMessageConverter())
-							.isInstanceOf(MessagingMessageConverter.class);
-					assertThat(kafkaTemplate).hasFieldOrPropertyWithValue(
-							"producerFactory", producerFactory);
+					assertThat(kafkaTemplate.getMessageConverter()).isInstanceOf(MessagingMessageConverter.class);
+					assertThat(kafkaTemplate).hasFieldOrPropertyWithValue("producerFactory", producerFactory);
 					assertThat(kafkaTemplate.getDefaultTopic()).isEqualTo("testTopic");
-					assertThat(kafkaListenerContainerFactory.getConsumerFactory())
-							.isEqualTo(consumerFactory);
-					ContainerProperties containerProperties = kafkaListenerContainerFactory
-							.getContainerProperties();
-					assertThat(containerProperties.getAckMode())
-							.isEqualTo(AckMode.MANUAL);
+					assertThat(kafkaListenerContainerFactory.getConsumerFactory()).isEqualTo(consumerFactory);
+					ContainerProperties containerProperties = kafkaListenerContainerFactory.getContainerProperties();
+					assertThat(containerProperties.getAckMode()).isEqualTo(AckMode.MANUAL);
 					assertThat(containerProperties.getClientId()).isEqualTo("client");
 					assertThat(containerProperties.getAckCount()).isEqualTo(123);
 					assertThat(containerProperties.getAckTime()).isEqualTo(456L);
 					assertThat(containerProperties.getPollTimeout()).isEqualTo(2000L);
 					assertThat(containerProperties.getNoPollThreshold()).isEqualTo(2.5f);
-					assertThat(containerProperties.getIdleEventInterval())
-							.isEqualTo(1000L);
+					assertThat(containerProperties.getIdleEventInterval()).isEqualTo(1000L);
 					assertThat(containerProperties.getMonitorInterval()).isEqualTo(45);
 					assertThat(containerProperties.isLogContainerConfig()).isTrue();
-					assertThat(ReflectionTestUtils.getField(kafkaListenerContainerFactory,
-							"concurrency")).isEqualTo(3);
+					assertThat(ReflectionTestUtils.getField(kafkaListenerContainerFactory, "concurrency")).isEqualTo(3);
 					assertThat(kafkaListenerContainerFactory.isBatchListener()).isTrue();
-					assertThat(
-							context.getBeansOfType(KafkaJaasLoginModuleInitializer.class))
-									.hasSize(1);
-					KafkaJaasLoginModuleInitializer jaas = context
-							.getBean(KafkaJaasLoginModuleInitializer.class);
+					assertThat(context.getBeansOfType(KafkaJaasLoginModuleInitializer.class)).hasSize(1);
+					KafkaJaasLoginModuleInitializer jaas = context.getBean(KafkaJaasLoginModuleInitializer.class);
 					assertThat(jaas).hasFieldOrPropertyWithValue("loginModule", "foo");
 					assertThat(jaas).hasFieldOrPropertyWithValue("controlFlag",
 							AppConfigurationEntry.LoginModuleControlFlag.REQUISITE);
-					assertThat(context.getBeansOfType(KafkaTransactionManager.class))
-							.hasSize(1);
-					assertThat(((Map<String, String>) ReflectionTestUtils.getField(jaas,
-							"options"))).containsExactly(entry("useKeyTab", "true"));
-=======
+					assertThat(context.getBeansOfType(KafkaTransactionManager.class)).hasSize(1);
+					assertThat(((Map<String, String>) ReflectionTestUtils.getField(jaas, "options")))
+							.containsExactly(entry("useKeyTab", "true"));
+				});
+	}
+
+	@Test
+	public void testKafkaTemplateRecordMessageConverters() {
+		this.contextRunner.withUserConfiguration(MessageConverterConfiguration.class)
+				.withPropertyValues("spring.kafka.producer.transaction-id-prefix=test").run((context) -> {
 					KafkaTemplate<?, ?> kafkaTemplate = context.getBean(KafkaTemplate.class);
-					KafkaListenerContainerFactory<?> kafkaListenerContainerFactory = context
-							.getBean(KafkaListenerContainerFactory.class);
-					assertThat(kafkaTemplate.getMessageConverter()).isInstanceOf(MessagingMessageConverter.class);
-					assertThat(new DirectFieldAccessor(kafkaTemplate).getPropertyValue("producerFactory"))
-							.isEqualTo(producerFactory);
-					assertThat(kafkaTemplate.getDefaultTopic()).isEqualTo("testTopic");
-					DirectFieldAccessor dfa = new DirectFieldAccessor(kafkaListenerContainerFactory);
-					assertThat(dfa.getPropertyValue("consumerFactory")).isEqualTo(consumerFactory);
-					assertThat(dfa.getPropertyValue("containerProperties.ackMode")).isEqualTo(AckMode.MANUAL);
-					assertThat(dfa.getPropertyValue("containerProperties.clientId")).isEqualTo("client");
-					assertThat(dfa.getPropertyValue("containerProperties.ackCount")).isEqualTo(123);
-					assertThat(dfa.getPropertyValue("containerProperties.ackTime")).isEqualTo(456L);
-					assertThat(dfa.getPropertyValue("concurrency")).isEqualTo(3);
-					assertThat(dfa.getPropertyValue("containerProperties.pollTimeout")).isEqualTo(2000L);
-					assertThat(dfa.getPropertyValue("containerProperties.noPollThreshold")).isEqualTo(2.5f);
-					assertThat(dfa.getPropertyValue("containerProperties.idleEventInterval")).isEqualTo(1000L);
-					assertThat(dfa.getPropertyValue("containerProperties.monitorInterval")).isEqualTo(45);
-					assertThat(dfa.getPropertyValue("containerProperties.logContainerConfig")).isEqualTo(Boolean.TRUE);
-					assertThat(dfa.getPropertyValue("batchListener")).isEqualTo(true);
-					assertThat(context.getBeansOfType(KafkaJaasLoginModuleInitializer.class)).hasSize(1);
-					KafkaJaasLoginModuleInitializer jaas = context.getBean(KafkaJaasLoginModuleInitializer.class);
-					dfa = new DirectFieldAccessor(jaas);
-					assertThat(dfa.getPropertyValue("loginModule")).isEqualTo("foo");
-					assertThat(dfa.getPropertyValue("controlFlag"))
-							.isEqualTo(AppConfigurationEntry.LoginModuleControlFlag.REQUISITE);
-					assertThat(context.getBeansOfType(KafkaTransactionManager.class)).hasSize(1);
-					assertThat(((Map<String, String>) dfa.getPropertyValue("options")))
-							.containsExactly(entry("useKeyTab", "true"));
->>>>>>> c6c139d9
-				});
-	}
-
-	@Test
-	public void testKafkaTemplateRecordMessageConverters() {
-<<<<<<< HEAD
-		this.contextRunner.withUserConfiguration(MessageConverterConfiguration.class)
-				.withPropertyValues("spring.kafka.producer.transaction-id-prefix=test")
-				.run((context) -> {
-					KafkaTemplate<?, ?> kafkaTemplate = context
-							.getBean(KafkaTemplate.class);
-					assertThat(kafkaTemplate.getMessageConverter())
-							.isSameAs(context.getBean("myMessageConverter"));
-				});
-=======
+					assertThat(kafkaTemplate.getMessageConverter()).isSameAs(context.getBean("myMessageConverter"));
+				});
+	}
+
+	@Test
+	public void testConcurrentKafkaListenerContainerFactoryWithCustomMessageConverters() {
 		this.contextRunner.withUserConfiguration(MessageConverterConfiguration.class).run((context) -> {
-			KafkaTemplate<?, ?> kafkaTemplate = context.getBean(KafkaTemplate.class);
-			assertThat(kafkaTemplate.getMessageConverter()).isSameAs(context.getBean("myMessageConverter"));
-		});
->>>>>>> c6c139d9
-	}
-
-	@Test
-	public void testConcurrentKafkaListenerContainerFactoryWithCustomMessageConverters() {
-<<<<<<< HEAD
-		this.contextRunner.withUserConfiguration(MessageConverterConfiguration.class)
-				.run((context) -> {
-					ConcurrentKafkaListenerContainerFactory<?, ?> kafkaListenerContainerFactory = context
-							.getBean(ConcurrentKafkaListenerContainerFactory.class);
-					assertThat(kafkaListenerContainerFactory).hasFieldOrPropertyWithValue(
-							"messageConverter", context.getBean("myMessageConverter"));
-				});
+			ConcurrentKafkaListenerContainerFactory<?, ?> kafkaListenerContainerFactory = context
+					.getBean(ConcurrentKafkaListenerContainerFactory.class);
+			assertThat(kafkaListenerContainerFactory).hasFieldOrPropertyWithValue("messageConverter",
+					context.getBean("myMessageConverter"));
+		});
 	}
 
 	@Test
 	public void testConcurrentKafkaListenerContainerFactoryWithCustomErrorHandler() {
-		this.contextRunner.withUserConfiguration(ErrorHandlerConfiguration.class)
-				.run((context) -> {
-					ConcurrentKafkaListenerContainerFactory<?, ?> factory = context
-							.getBean(ConcurrentKafkaListenerContainerFactory.class);
-					assertThat(KafkaTestUtils.getPropertyValue(factory, "errorHandler"))
-							.isSameAs(context.getBean("errorHandler"));
-				});
+		this.contextRunner.withUserConfiguration(ErrorHandlerConfiguration.class).run((context) -> {
+			ConcurrentKafkaListenerContainerFactory<?, ?> factory = context
+					.getBean(ConcurrentKafkaListenerContainerFactory.class);
+			assertThat(KafkaTestUtils.getPropertyValue(factory, "errorHandler"))
+					.isSameAs(context.getBean("errorHandler"));
+		});
 	}
 
 	@Test
 	public void testConcurrentKafkaListenerContainerFactoryWithDefaultTransactionManager() {
-		this.contextRunner
-				.withPropertyValues("spring.kafka.producer.transaction-id-prefix=test")
-				.run((context) -> {
-					assertThat(context).hasSingleBean(KafkaAwareTransactionManager.class);
-					ConcurrentKafkaListenerContainerFactory<?, ?> factory = context
-							.getBean(ConcurrentKafkaListenerContainerFactory.class);
-					assertThat(factory.getContainerProperties().getTransactionManager())
-							.isSameAs(
-									context.getBean(KafkaAwareTransactionManager.class));
-				});
+		this.contextRunner.withPropertyValues("spring.kafka.producer.transaction-id-prefix=test").run((context) -> {
+			assertThat(context).hasSingleBean(KafkaAwareTransactionManager.class);
+			ConcurrentKafkaListenerContainerFactory<?, ?> factory = context
+					.getBean(ConcurrentKafkaListenerContainerFactory.class);
+			assertThat(factory.getContainerProperties().getTransactionManager())
+					.isSameAs(context.getBean(KafkaAwareTransactionManager.class));
+		});
 	}
 
 	@Test
 	public void testConcurrentKafkaListenerContainerFactoryWithCustomTransactionManager() {
 		this.contextRunner.withUserConfiguration(TransactionManagerConfiguration.class)
-				.withPropertyValues("spring.kafka.producer.transaction-id-prefix=test")
-				.run((context) -> {
+				.withPropertyValues("spring.kafka.producer.transaction-id-prefix=test").run((context) -> {
 					ConcurrentKafkaListenerContainerFactory<?, ?> factory = context
 							.getBean(ConcurrentKafkaListenerContainerFactory.class);
 					assertThat(factory.getContainerProperties().getTransactionManager())
@@ -659,23 +458,12 @@
 
 	@Test
 	public void testConcurrentKafkaListenerContainerFactoryWithCustomAfterRollbackProcessor() {
-		this.contextRunner
-				.withUserConfiguration(AfterRollbackProcessorConfiguration.class)
-				.run((context) -> {
-					ConcurrentKafkaListenerContainerFactory<?, ?> factory = context
-							.getBean(ConcurrentKafkaListenerContainerFactory.class);
-					assertThat(factory).hasFieldOrPropertyWithValue(
-							"afterRollbackProcessor",
-							context.getBean("afterRollbackProcessor"));
-				});
-=======
-		this.contextRunner.withUserConfiguration(MessageConverterConfiguration.class).run((context) -> {
-			ConcurrentKafkaListenerContainerFactory<?, ?> kafkaListenerContainerFactory = context
+		this.contextRunner.withUserConfiguration(AfterRollbackProcessorConfiguration.class).run((context) -> {
+			ConcurrentKafkaListenerContainerFactory<?, ?> factory = context
 					.getBean(ConcurrentKafkaListenerContainerFactory.class);
-			DirectFieldAccessor dfa = new DirectFieldAccessor(kafkaListenerContainerFactory);
-			assertThat(dfa.getPropertyValue("messageConverter")).isSameAs(context.getBean("myMessageConverter"));
-		});
->>>>>>> c6c139d9
+			assertThat(factory).hasFieldOrPropertyWithValue("afterRollbackProcessor",
+					context.getBean("afterRollbackProcessor"));
+		});
 	}
 
 	@Test
@@ -683,13 +471,8 @@
 		this.contextRunner.run((context) -> {
 			ConcurrentKafkaListenerContainerFactory<?, ?> kafkaListenerContainerFactory = context
 					.getBean(ConcurrentKafkaListenerContainerFactory.class);
-<<<<<<< HEAD
-			assertThat(kafkaListenerContainerFactory).hasFieldOrPropertyWithValue(
-					"replyTemplate", context.getBean(KafkaTemplate.class));
-=======
-			DirectFieldAccessor dfa = new DirectFieldAccessor(kafkaListenerContainerFactory);
-			assertThat(dfa.getPropertyValue("replyTemplate")).isSameAs(context.getBean(KafkaTemplate.class));
->>>>>>> c6c139d9
+			assertThat(kafkaListenerContainerFactory).hasFieldOrPropertyWithValue("replyTemplate",
+					context.getBean(KafkaTemplate.class));
 		});
 	}
 
@@ -720,8 +503,7 @@
 		@Primary
 		public PlatformTransactionManager chainedTransactionManager(
 				KafkaTransactionManager<String, String> kafkaTransactionManager) {
-			return new ChainedKafkaTransactionManager<String, String>(
-					kafkaTransactionManager);
+			return new ChainedKafkaTransactionManager<String, String>(kafkaTransactionManager);
 		}
 
 	}
@@ -750,8 +532,7 @@
 		@Bean(name = KafkaStreamsDefaultConfiguration.DEFAULT_STREAMS_CONFIG_BEAN_NAME)
 		public KafkaStreamsConfiguration kafkaStreamsConfiguration() {
 			Map<String, Object> streamsProperties = new HashMap<>();
-			streamsProperties.put(StreamsConfig.BOOTSTRAP_SERVERS_CONFIG,
-					"localhost:9094, localhost:9095");
+			streamsProperties.put(StreamsConfig.BOOTSTRAP_SERVERS_CONFIG, "localhost:9094, localhost:9095");
 			streamsProperties.put(StreamsConfig.APPLICATION_ID_CONFIG, "test-id");
 
 			return new KafkaStreamsConfiguration(streamsProperties);

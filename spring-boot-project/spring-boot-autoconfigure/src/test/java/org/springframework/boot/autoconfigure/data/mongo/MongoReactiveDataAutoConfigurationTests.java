--- conflicted
+++ resolved
@@ -34,16 +34,8 @@
 public class MongoReactiveDataAutoConfigurationTests {
 
 	private final ApplicationContextRunner contextRunner = new ApplicationContextRunner()
-<<<<<<< HEAD
-			.withConfiguration(
-					AutoConfigurations.of(PropertyPlaceholderAutoConfiguration.class,
-							MongoReactiveAutoConfiguration.class,
-							MongoReactiveDataAutoConfiguration.class));
-=======
 			.withConfiguration(AutoConfigurations.of(PropertyPlaceholderAutoConfiguration.class,
-					MongoAutoConfiguration.class, MongoDataAutoConfiguration.class,
 					MongoReactiveAutoConfiguration.class, MongoReactiveDataAutoConfiguration.class));
->>>>>>> c6c139d9
 
 	@Test
 	public void templateExists() {
@@ -52,12 +44,9 @@
 
 	@Test
 	public void backsOffIfMongoClientBeanIsNotPresent() {
-		ApplicationContextRunner runner = new ApplicationContextRunner()
-				.withConfiguration(
-						AutoConfigurations.of(PropertyPlaceholderAutoConfiguration.class,
-								MongoReactiveDataAutoConfiguration.class));
-		runner.run((context) -> assertThat(context)
-				.doesNotHaveBean(MongoReactiveDataAutoConfiguration.class));
+		ApplicationContextRunner runner = new ApplicationContextRunner().withConfiguration(AutoConfigurations
+				.of(PropertyPlaceholderAutoConfiguration.class, MongoReactiveDataAutoConfiguration.class));
+		runner.run((context) -> assertThat(context).doesNotHaveBean(MongoReactiveDataAutoConfiguration.class));
 	}
 
 }
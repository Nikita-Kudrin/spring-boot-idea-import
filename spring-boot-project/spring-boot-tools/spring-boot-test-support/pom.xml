<?xml version="1.0" encoding="UTF-8"?>
<project xmlns="http://maven.apache.org/POM/4.0.0" xmlns:xsi="http://www.w3.org/2001/XMLSchema-instance"
	xsi:schemaLocation="http://maven.apache.org/POM/4.0.0 https://maven.apache.org/xsd/maven-4.0.0.xsd">
	<modelVersion>4.0.0</modelVersion>
	<parent>
		<groupId>org.springframework.boot</groupId>
		<artifactId>spring-boot-tools</artifactId>
		<version>${revision}</version>
	</parent>
	<artifactId>spring-boot-test-support</artifactId>
	<name>Spring Boot Testing Support</name>
	<description>Spring Boot Testing Support</description>
	<properties>
		<main.basedir>${basedir}/../../..</main.basedir>
	</properties>
<<<<<<< HEAD
=======
	<scm>
		<url>${git.url}</url>
		<connection>${git.connection}</connection>
		<developerConnection>${git.developerConnection}</developerConnection>
	</scm>
	<build>
		<plugins>
			<plugin>
				<groupId>org.apache.maven.plugins</groupId>
				<artifactId>maven-deploy-plugin</artifactId>
				<configuration>
					<skip>true</skip>
				</configuration>
			</plugin>
		</plugins>
	</build>
>>>>>>> 3d4157ad
	<dependencies>
		<!-- Compile -->
		<dependency>
			<groupId>org.apache.maven.resolver</groupId>
			<artifactId>maven-resolver-connector-basic</artifactId>
		</dependency>
		<dependency>
			<groupId>org.apache.maven.resolver</groupId>
			<artifactId>maven-resolver-impl</artifactId>
		</dependency>
		<dependency>
			<groupId>org.apache.maven</groupId>
			<artifactId>maven-resolver-provider</artifactId>
			<exclusions>
				<exclusion>
					<groupId>com.google.guava</groupId>
					<artifactId>guava</artifactId>
				</exclusion>
			</exclusions>
		</dependency>
		<dependency>
			<groupId>org.apache.maven.resolver</groupId>
			<artifactId>maven-resolver-transport-http</artifactId>
			<exclusions>
				<exclusion>
					<artifactId>jcl-over-slf4j</artifactId>
					<groupId>org.slf4j</groupId>
				</exclusion>
			</exclusions>
		</dependency>
		<dependency>
			<groupId>org.springframework</groupId>
			<artifactId>spring-core</artifactId>
		</dependency>
		<dependency>
			<groupId>org.assertj</groupId>
			<artifactId>assertj-core</artifactId>
		</dependency>
		<!-- Optional -->
		<dependency>
			<groupId>com.datastax.cassandra</groupId>
			<artifactId>cassandra-driver-core</artifactId>
			<optional>true</optional>
		</dependency>
		<dependency>
			<groupId>jakarta.servlet</groupId>
			<artifactId>jakarta.servlet-api</artifactId>
			<optional>true</optional>
		</dependency>
		<dependency>
			<groupId>org.mockito</groupId>
			<artifactId>mockito-core</artifactId>
			<optional>true</optional>
		</dependency>
		<dependency>
			<groupId>org.neo4j</groupId>
			<artifactId>neo4j-ogm-core</artifactId>
			<optional>true</optional>
		</dependency>
		<dependency>
			<groupId>org.springframework.data</groupId>
			<artifactId>spring-data-redis</artifactId>
			<optional>true</optional>
		</dependency>
		<dependency>
			<groupId>org.springframework</groupId>
			<artifactId>spring-context</artifactId>
			<optional>true</optional>
		</dependency>
		<dependency>
			<groupId>org.testcontainers</groupId>
			<artifactId>testcontainers</artifactId>
			<optional>true</optional>
			<exclusions>
				<exclusion>
					<groupId>javax.activation</groupId>
					<artifactId>javax.activation-api</artifactId>
				</exclusion>
				<exclusion>
					<groupId>javax.annotation</groupId>
					<artifactId>javax.annotation-api</artifactId>
				</exclusion>
				<exclusion>
					<groupId>javax.xml.bind</groupId>
					<artifactId>jaxb-api</artifactId>
				</exclusion>
			</exclusions>
		</dependency>
		<dependency>
			<groupId>org.testcontainers</groupId>
			<artifactId>junit-jupiter</artifactId>
			<optional>true</optional>
		</dependency>
		<!-- Provided -->
		<dependency>
			<groupId>junit</groupId>
			<artifactId>junit</artifactId>
			<scope>provided</scope>
			<exclusions>
				<exclusion>
					<groupId>org.hamcrest</groupId>
					<artifactId>hamcrest-core</artifactId>
				</exclusion>
			</exclusions>
		</dependency>
		<dependency>
			<groupId>org.junit.jupiter</groupId>
			<artifactId>junit-jupiter</artifactId>
			<scope>provided</scope>
		</dependency>
		<!-- Test -->
		<dependency>
			<groupId>org.hibernate.validator</groupId>
			<artifactId>hibernate-validator</artifactId>
			<scope>test</scope>
			<exclusions>
				<exclusion>
					<groupId>javax.validation</groupId>
					<artifactId>validation-api</artifactId>
				</exclusion>
			</exclusions>
		</dependency>
		<dependency>
			<groupId>jakarta.validation</groupId>
			<artifactId>jakarta.validation-api</artifactId>
			<scope>test</scope>
		</dependency>
	</dependencies>
</project><|MERGE_RESOLUTION|>--- conflicted
+++ resolved
@@ -13,25 +13,11 @@
 	<properties>
 		<main.basedir>${basedir}/../../..</main.basedir>
 	</properties>
-<<<<<<< HEAD
-=======
 	<scm>
 		<url>${git.url}</url>
 		<connection>${git.connection}</connection>
 		<developerConnection>${git.developerConnection}</developerConnection>
 	</scm>
-	<build>
-		<plugins>
-			<plugin>
-				<groupId>org.apache.maven.plugins</groupId>
-				<artifactId>maven-deploy-plugin</artifactId>
-				<configuration>
-					<skip>true</skip>
-				</configuration>
-			</plugin>
-		</plugins>
-	</build>
->>>>>>> 3d4157ad
 	<dependencies>
 		<!-- Compile -->
 		<dependency>

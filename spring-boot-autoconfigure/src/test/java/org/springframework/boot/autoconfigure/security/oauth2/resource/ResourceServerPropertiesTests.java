--- conflicted
+++ resolved
@@ -1,5 +1,5 @@
 /*
- * Copyright 2012-2016 the original author or authors.
+ * Copyright 2012-2019 the original author or authors.
  *
  * Licensed under the Apache License, Version 2.0 (the "License");
  * you may not use this file except in compliance with the License.
@@ -46,24 +46,17 @@
 	}
 
 	@Test
-<<<<<<< HEAD
 	public void tokenKeyDerivedFromUserInfoUri() throws Exception {
-		this.properties.setUserInfoUri("http://example.com/userinfo");
+		this.properties.setUserInfoUri("https://example.com/userinfo");
 		assertThat(this.properties.getJwt().getKeyUri())
-				.isEqualTo("http://example.com/token_key");
+				.isEqualTo("https://example.com/token_key");
 	}
 
 	@Test
 	public void tokenKeyDerivedFromTokenInfoUri() throws Exception {
-		this.properties.setTokenInfoUri("http://example.com/check_token");
+		this.properties.setTokenInfoUri("https://example.com/check_token");
 		assertThat(this.properties.getJwt().getKeyUri())
-				.isEqualTo("http://example.com/token_key");
-=======
-	public void tokenKeyDerived() throws Exception {
-		this.properties.setUserInfoUri("https://example.com/userinfo");
-		assertNotNull("Wrong properties: " + this.properties,
-				this.properties.getJwt().getKeyUri());
->>>>>>> 35572b6a
+				.isEqualTo("https://example.com/token_key");
 	}
 
 }
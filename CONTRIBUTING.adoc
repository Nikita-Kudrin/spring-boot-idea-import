--- conflicted
+++ resolved
@@ -54,115 +54,4 @@
 
 
 == Working with the Code
-<<<<<<< HEAD
-If you don't have an IDE preference we would recommend that you use https://spring.io/tools[Spring Tool Suite] or https://eclipse.org[Eclipse] when working with the code.
-We use the https://projects.eclipse.org/projects/tools.buildship[Buildship] Eclipse plugin for Gradle support.
-Other IDEs and tools should also work without issue.
-
-
-
-=== Building from Source
-Spring Boot source can be built from the command line using https://gradle.org[Gradle] on JDK 1.8 or above.
-We include https://docs.gradle.org/current/userguide/gradle_wrapper.html[Gradle's wrapper scripts] (`./gradlew` or `gradlew.bat`) that you can run rather than needing to install Gradle locally.
-
-The project can be built from the root directory using the standard Gradle command:
-
-[indent=0]
-----
-	$ ./gradlew build
-----
-
-
-
-=== Importing into Eclipse
-You can import the Spring Boot code into any Eclipse 2019-12-based distribution.
-The easiest way to setup a new environment is to use the Eclipse Installer with the provided `spring-boot-project.setup` file (in the `/eclipse` folder).
-
-
-
-==== Using the Eclipse Installer
-Spring Boot includes a `.setup` files which can be used with the Eclipse Installer to provision a new environment.
-To use the installer:
-
-* Download and run the latest https://download.eclipse.org/justj/?file=oomph/products/latest[Eclipse Installer] (must be 1.19.0 or above).
-* Switch to "Advanced Mode" using the drop down menu on the right.
-* Select "`Eclipse IDE for Java Developers`" under "`Eclipse.org`" as the product to install, `2020-12` as the product version, and click "`next`".
-* For the "`Project`" click on "`+`" to add a new setup file.
-  Select "`Github Projects`" and browse for `<checkout>/eclipse/spring-boot-project.setup` from your locally cloned copy of the source code.
-  Click "`OK`" to add the setup file to the list.
-* Double-click on "`Spring Boot`" from the project list to add it to the list that will be provisioned then click "`Next`".
-* Click show all variables and make sure that "`Checkout Location`" points to the locally cloned source code that you selected earlier.
-  You might also want to pick a different install location here.
-* Click "`Finish`" to install the software.
-
-Once complete you should find that a local workspace has been provisioned complete with all required Eclipse plugins.
-Projects will be grouped into working-sets to make the code easier to navigate.
-
-TIP: If you see import errors with `com.sun` packages make sure you have setup a valid `JavaSE-1.8` environment. From preferences select "`Java`", "`Installed JREs`", "`Execution Environments`" and make sure "`JavaSE-1.8`" points to a Java 1.8 install (we use AdoptOpenJDK on our CI).
-
-
-
-==== Manual Installation with Buildship
-If you prefer to install Eclipse yourself you should use the https://projects.eclipse.org/projects/tools.buildship[Buildship] Eclipse plugin.
-If you don't already have Buildship installed it is available from the "`Eclipse marketplace`".
-
-Spring Boot includes project specific source formatting settings, in order to have these work with Buildship, we provide an additional Eclipse plugin that you can install.
-
-
-
-===== Install the Spring Formatter plugin
-* Select "`Help`" -> "`Install New Software`".
-* Add `https://repo.spring.io/javaformat-eclipse-update-site/` as a site.
-* Install "Spring Java Format".
-
-NOTE: The plugin is optional.
-Projects can be imported without the plugins, your code changes just won't be automatically formatted.
-
-With the requisite Eclipse plugins installed you can select `Gradle -> Existing Gradle project` from the `File -> Import...` menu to import the code.
-
-
-
-=== Importing into IntelliJ IDEA
-If you have performed a checkout of this repository already, use "`File`" -> "`Open`" and then select the root `build.gradle` file to import the code.
-
-Alternatively, you can let IntelliJ IDEA checkout the code for you. Use "`File`" -> "`New`" -> "`Project from Version Control`" and `https://github.com/spring-projects/spring-boot` for the URL.
-Once the checkout has completed, a pop-up will suggest to open the project.
-
-
-
-==== Install the Spring Formatter plugin
-If you haven't done so, install the formatter plugin so that proper formatting rules are applied automatically when you reformat code in the IDE.
-
-* Download the latest https://search.maven.org/search?q=g:io.spring.javaformat%20AND%20a:spring-javaformat-intellij-idea-plugin[IntelliJ IDEA plugin].
-* Select "`IntelliJ IDEA`" -> "`Preferences`".
-* Select "`Plugins`".
-* Select the wheel and "`Install Plugin from Disk...`".
-* Select the jar file you've downloaded.
-
-
-
-==== Import additional code style
-The formatter does not cover all rules (such as order of imports) and an additional file needs to be added.
-
-* Select "`IntelliJ IDEA`" -> "`Preferences`".
-* Select "`Editor`" -> "`Code Style`".
-* Select the wheel and "`Import Scheme`" -> "`IntelliJ IDEA code style XML`".
-* Select `idea/codeStyleConfig.xml` from this repository.
-
-
-
-=== Importing into Other IDEs
-Gradle is well supported by most Java IDEs. Refer to your vendor documentation.
-
-
-
-== Cloning the git repository on Windows
-Some files in the git repository may exceed the Windows maximum file path (260 characters), depending on where you clone the repository.
-If you get `Filename too long` errors, set the `core.longPaths=true` git option:
-
-```
-git clone -c core.longPaths=true https://github.com/spring-projects/spring-boot
-```
-=======
-For information on editing, building, and testing the code, see the https://github.com/spring-projects/spring-boot/wiki/Working-with-the-Code[Working with the Code] page on the project wiki.
->>>>>>> 524ab4ce
+For information on editing, building, and testing the code, see the https://github.com/spring-projects/spring-boot/wiki/Working-with-the-Code[Working with the Code] page on the project wiki.
--- conflicted
+++ resolved
@@ -425,7 +425,7 @@
 [[howto-enable-multiple-connectors-in-tomcat]]
 === Enable Multiple Connectors with Tomcat
 Add a `org.apache.catalina.connector.Connector` to the
-`TomcatEmbeddedServletContainerFactory` which can allow multiple connectors, e.g. an HTTP and
+`TomcatEmbeddedServletContainerFactory` which can allow multiple connectors, e.g. HTTP and
 HTTPS connector:
 
 [source,java,indent=0,subs="verbatim,quotes,attributes"]
@@ -993,20 +993,13 @@
 	</dependency>
 ----
 
-<<<<<<< HEAD
 To use Log4j 2, simply depend on `spring-boot-starter-log4j2` rather than
-`spring-boot-starter-log4j`
-
-NOTE: The use of the one of the Log4j starters gathers together the dependencies for
+`spring-boot-starter-log4j`.
+
+NOTE: The use of one of the Log4j starters gathers together the dependencies for
 common logging requirements (e.g. including having Tomcat use `java.util.logging` but
-configure the output using Log4j or Log4j 2). See the Actuator Log4j or Log4j 2
+configuring the output using Log4j or Log4j 2). See the Actuator Log4j or Log4j 2
 samples for more detail and to see it in action.
-=======
-NOTE: The use of the log4j starter gathers together the dependencies for common logging
-requirements (e.g. including having Tomcat use `java.util.logging` but configuring the
-output using Log4j). See the Actuator Log4j Sample for more detail and to see it in
-action.
->>>>>>> 16937746
 
 
 
